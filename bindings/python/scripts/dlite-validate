#!/usr/bin/env python3
"""Validator for dlite datamodels.
"""
import sys
import argparse
import json
import re
from pathlib import Path


def parse(url, driver=None, options="mode=r", id=None):
    """Loads an instance from storage.

    Arguments:
        url: URL of storage to load from.
        driver: The name of storage plugin to use.
        options: Options passed to the storage plugin.
        id: ID of instance to load if the storage contains multiple instances.
            The default is to load all instances.

    Returns:
        List of new instances.
    """
    import dlite
    loc = url.split("#", 1)[0].split("?",1)[0]
    if driver is None:
        driver = Path(loc).suffix.lstrip('.').lower()
    

    # Validate all instances if `id` is None
    if id is None:
        try:
            uuids = dlite.Instance.get_uuids(driver, url, options=options)
        #except dlite.DLiteError:
        except dlite.DLiteUnsupportedError:
            pass
        else:
            insts = []
            for uuid in uuids:
                insts.extend(parse(url, driver=driver, options=options, id=uuid))
            return insts

    # Validate all instances if `id` is None
    if id is None:
        try:
            uuids = dlite.Instance.get_uuids(driver, url, options=options)
        #except dlite.DLiteError:
        except dlite.DLiteUnsupportedError:
            pass
        else:
            insts = []
            for uuid in uuids:
                insts.extend(parse(url, driver=driver, options=options, id=uuid))
            return insts

    match = re.match(r'^([a-zA-Z][a-zA-Z0-9+.-]*)://', url)
    if match and match.groups()[0].lower() != 'file':
        if options:
            url += f"?{options}"
        if id:
            url += f"#{id}"
        return [dlite.Instance.from_url(url)]
    else:
        path = Path(loc.split(":", 1)[1] if match else loc).resolve()

        # For json, check syntax with the json module since it has better
        # error reporting
        if driver == "json":
            with open(path, 'rt') as f:
                json.load(f)

        return [dlite.Instance.from_location(
            driver, path, options=options, id=id,
        )]


def check_dimensions(url, meta):
    """Check wheter all dimensions in metadata are referred to in shapes."""
    shape_dims = set()
    for prop in meta.properties['properties']:
        shape_dims.update(prop.shape)
    unused = set(meta.dimnames()).difference(shape_dims)
    if unused:
        print(f'{url}: unused dimensions: {", ".join(unused)}')
        sys.exit(1)


def main():
    """Datamodel validator"""
    parser = argparse.ArgumentParser(
        description='DLite datamodel validator.',
    )
    parser.add_argument(
        'url',
        help='URL to datamodel to validate.  Relative file paths are allowed.'
    )
    parser.add_argument(
        '--driver', '--plugin', '-d',
        help='Storage plugin to use when loading the instance.  If `url` '
        'is a file path, the default is to infer the driver from the file '
        'extension.',
    )
    parser.add_argument(
        '--options', '-o',
        help='Semicolon-separated list of options parsed on to the dlite '
        'storage plugin.  For instance, to validate an entity in a '
        '"mongodb" storage, you may want to provide '
        '`--options="database=DBNAME;collection=dlite_coll;user=myname"`.'
    )
    parser.add_argument(
        '--id', '-i',
        help='Id of instance to load if the storage contains multiple '
        'instances.'
    )
    parser.add_argument(
        '--storage-path', '-p', action='append', default=[],
        help='URL or path to storage path to look up metadata. '
        'Only needed when validating data instances, or datamodels '
        'referring to other datamodels as properties. '
        'This option can be given multiple times.' 
    )
    parser.add_argument(
        '--show', '-s', action='store_true',
        help='Print the json-serialisation of the instance to standard output.'
    )
    parser.add_argument(
        '--debug', '-D', action='store_true',
        help='Whether to print traceback on error.'
    )

    args = parser.parse_args()

    if not args.debug:
        # Turn off DLite warnings about behavior changes
        import __main__
        __main__.DLITE_BEHAVIOR = True

    # Delay importing dlite to after options are processed such that it is
    # possible to configure DLite by settings variables in __main__.
    import dlite

    for path in args.storage_path:
        dlite.storage_path.append(Path(path).resolve())

    try:
        insts = parse(args.url, args.driver, args.options, args.id)
    except Exception as exc:
        if args.debug:
            raise
        else:
            print(f'{args.url}: {exc.__class__.__name__}: {exc}')
            sys.exit(1)

    for inst in insts:
        if inst.is_meta:
            check_dimensions(args.url, inst)
<<<<<<< HEAD
            # Check that datamodels for properties that refer to
            # a specific datamodel can be loaded.
            for prop in inst.properties['properties']:
                if prop.type == 'ref':
                    if prop.ref == 'ref':
                        print(f'Property "{prop.name}" is of type "ref", the value '
                                'is ref and not a uri. Check that the property '
                                '"$ref" is given, the "$" is a strict requirement.')
                        sys.exit(1)
                    # Add the path of the original url to storage_path
                    # since it is likely that referenced data models are 
                    # in the same folder.
                    dlite.storage_path.append(Path(args.url).resolve().parent)
                    propmeta = dlite.get_instance(prop.ref)
                    print(f"Datamodel for property '{prop.name}' was loaded successfully, and "
                        " not further validated.")
=======
>>>>>>> b6203426

    print(f'{args.url}: validated')

    if (args.show):
        for inst in insts:
            if len(insts) > 1:
                print("="*79)
            print(inst)


if __name__ == '__main__':
    main()<|MERGE_RESOLUTION|>--- conflicted
+++ resolved
@@ -154,7 +154,6 @@
     for inst in insts:
         if inst.is_meta:
             check_dimensions(args.url, inst)
-<<<<<<< HEAD
             # Check that datamodels for properties that refer to
             # a specific datamodel can be loaded.
             for prop in inst.properties['properties']:
@@ -171,8 +170,7 @@
                     propmeta = dlite.get_instance(prop.ref)
                     print(f"Datamodel for property '{prop.name}' was loaded successfully, and "
                         " not further validated.")
-=======
->>>>>>> b6203426
+
 
     print(f'{args.url}: validated')
 
