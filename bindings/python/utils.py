import binascii
import os
from typing import Sequence, Mapping
import json
from typing import Dict, List, Optional

try:
    # dataclasses is a rather new feature of Python, lets not require it...
    from dataclasses import dataclass, is_dataclass, asdict
except:
    HAVE_DATACLASSES = False
else:
    HAVE_DATACLASSES = True

try:
    # pydantic is a third party library, lets not require it...
    from pydantic import BaseModel, AnyUrl
except:
    HAVE_PYDANTIC = False
else:
    HAVE_PYDANTIC = True

import dlite


<<<<<<< HEAD
def instance_from_dict(d, id=None, single=None, check_storages=True):
=======
def instance_from_dict(d, id=None, single=None):
>>>>>>> 5a8c2314
    """Returns a new DLite instance created from dict `d`, which should
    be of the same form as returned by the Instance.asdict() method.

    If `d` is in single-entity form with no explicit 'uuid' or 'uri',
    it identity will be assigned by `id`.  Otherwise `id` must be consistent
    with the 'uuid' and/or 'uri' fields of `d`.

    If `d` is in multi-entity form, `id` is used to select the instance to
    return.

    if `single` is true, the dict is assumed to be in single-entity form and
    if it is false, the dict is assumed to be in multi-entity form.
<<<<<<< HEAD
    If `single` is None or "auto", the form is inferred.
=======
    If `single` is None, the form is inferred.
>>>>>>> 5a8c2314
    """
    if single is None or single == 'auto':
        single = True if 'properties' in d else False

    if single:
        if not id and 'uuid' not in d and 'uri' not in d:
            if 'namespace' in d and 'version' in d and 'name' in d:
                id = f"{d['namespace']}/{d['version']}/{d['name']}"
            else:
                raise ValueError('`id` required for dicts in single-entry '
                                 'form with no explicit uuid or uri.')
    else:
        if not id:
            if len(d) == 1:
                id, = d.keys()
            else:
                raise ValueError('`id` required for dicts in multi-entry form.')
        if id in d:
<<<<<<< HEAD
            return instance_from_dict(d[id], id=id, single=True,
                                      check_storages=check_storages)
        else:
            uuid = dlite.get_uuid(id)
            if uuid in d:
                return instance_from_dict(d[uuid], id=id, single=True,
                                          check_storages=check_storages)
=======
            return instance_from_dict(d[id], id=id, single=True)
        else:
            uuid = dlite.get_uuid(id)
            if uuid in d:
                return instance_from_dict(d[uuid], id=id, single=True)
>>>>>>> 5a8c2314
            else:
                raise ValueError(f'no such id in dict: {id}')

    if 'uri' in d or 'uuid' in d:
        if 'uri' in d and 'uuid' in d:
            if dlite.get_uuid(d['uri']) != d['uuid']:
                raise dlite.DLiteError('uri and uuid in dict are not consistent')
        uuid = dlite.get_uuid(d.get('uuid', d.get('uri')))
        if id:
            if dlite.get_uuid(id) != uuid:
                raise ValueError(f'`id` is not consistent with uri/uuid in dict')

    meta = dlite.get_instance(d.get('meta', dlite.ENTITY_SCHEMA))

    if meta.is_metameta:
        if 'uri' in d:
            uri = d['uri']
        else:
            uri = dlite.join_meta_uri(d['name'], d['version'], d['namespace'])

        if check_storages:
            try:
                with dlite.silent:
                    inst = dlite.get_instance(uri)
                    if inst:
                        return inst
            except dlite.DLiteError:
                pass

        if isinstance(d['dimensions'], Sequence):
            dimensions = [dlite.Dimension(d['name'], d.get('description'))
                          for d in d['dimensions']]
        elif isinstance(d['dimensions'], Mapping):
            dimensions = [dlite.Dimension(k, v)
                          for k, v in d['dimensions'].items()]
        else:
            raise TypeError(
                "`dimensions` must be either a sequence or a mapping")

        props = []
        if isinstance(d['properties'], Sequence):
            for p in d['properties']:
                props.append(dlite.Property(
                    name=p['name'],
                    type=p['type'],
                    dims=p.get('shape', p.get('dims')),
                    unit=p.get('unit'),
                    description=p.get('description'),
                ))
        elif isinstance(d['properties'], Mapping):
            for k, v in d['properties'].items():
                props.append(dlite.Property(
                    name = k,
                    type = v['type'],
                    dims=v.get('shape', v.get('dims')),
                    unit=v.get('unit'),
                    description=v.get('description'),
                ))
        else:
            raise TypeError(
                "`properties` must be either a sequence or a mapping")

        inst = dlite.Instance.create_metadata(uri, dimensions, props,
                              d.get('description'))
    else:
        dims = [d['dimensions'][dim.name]
                for dim in meta.properties['dimensions']]
        inst_id = d.get('uri', d.get('uuid', id))
        inst = dlite.Instance.from_metaid(meta.uri, dims=dims, id=inst_id)
        for p in meta['properties']:
            value = d['properties'][p.name]
            inst[p.name] = value

    return inst


def to_metadata(obj):
    """Converts `obj` to dlite Metadata."""
    if isinstance(obj, dlite.Instance):
        if obj.is_data:
            raise TypeError("data instances cannot be converted to metadata")
        return obj

    if isinstance(obj, dict):
        d = obj
    elif isinstance(obj, str):
        d = json.loads(obj)
    elif HAVE_DATACLASSES and is_dataclass(obj):
        if isinstance(obj, type):
            raise NotImplementedError(
                "only instances of dataclasses can be converted to metadata"
            )
        d = asdict(obj)
    elif HAVE_PYDANTIC and isinstance(obj, BaseModel):
        if isinstance(obj, type):
            raise NotImplementedError(
                "only pydandic model instances can be converted to metadata"
            )
        d = obj.dict()
    else:
        raise TypeError('obj can be dict, json string, dataclasses instance '
                        f'or pydantic instance.  Got {type(obj)}')
    return instance_from_dict(d)


if HAVE_DATACLASSES:
    def get_dataclass_entity_schema():
        """Returns the datamodel for dataclasses in Python standard library."""

        @dataclass
        class Property:
            type: str
            dims: Optional[List[str]]
            unit: Optional[str]
            description: Optional[str]

        @dataclass
        class EntitySchema:
            uri: str
            description: Optional[str]
            dimensions: Dict[str, str]
            properties: Dict[str, Property]

        return EntitySchema


if HAVE_PYDANTIC:
    def get_pydantic_entity_schema():
        """Returns the datamodel for dataclasses in Python standard library."""

        class Property(BaseModel):
            type: str
            dims: Optional[List[str]]
            unit: Optional[str]
            description: Optional[str]

        class EntitySchema(BaseModel):
            uri: AnyUrl
            description: Optional[str]
            dimensions: Dict[str, str]
            properties: Dict[str, Property]

        return EntitySchema


def get_package_paths():
    return {k: v for k, v in dlite.__dict__.items() if k.endswith('_path')}<|MERGE_RESOLUTION|>--- conflicted
+++ resolved
@@ -23,28 +23,27 @@
 import dlite
 
 
-<<<<<<< HEAD
 def instance_from_dict(d, id=None, single=None, check_storages=True):
-=======
-def instance_from_dict(d, id=None, single=None):
->>>>>>> 5a8c2314
-    """Returns a new DLite instance created from dict `d`, which should
-    be of the same form as returned by the Instance.asdict() method.
-
-    If `d` is in single-entity form with no explicit 'uuid' or 'uri',
-    it identity will be assigned by `id`.  Otherwise `id` must be consistent
-    with the 'uuid' and/or 'uri' fields of `d`.
-
-    If `d` is in multi-entity form, `id` is used to select the instance to
-    return.
-
-    if `single` is true, the dict is assumed to be in single-entity form and
-    if it is false, the dict is assumed to be in multi-entity form.
-<<<<<<< HEAD
-    If `single` is None or "auto", the form is inferred.
-=======
-    If `single` is None, the form is inferred.
->>>>>>> 5a8c2314
+    """Returns a new DLite instance created from dict.
+
+    Parameters
+    ----------
+    d: dict
+        Dict to parse.  It should be of the same form as returned
+        by the Instance.asdict() method.
+    id: str
+        Identity of the returned instance.
+
+        If `d` is in single-entity form with no explicit 'uuid' or
+        'uri', its identity will be assigned by `id`.  Otherwise
+        `id` must be consistent with the 'uuid' and/or 'uri'
+        fields of `d`.
+
+        If `d` is in multi-entity form, `id` is used to select the
+        instance to return.
+    single: bool | None | "auto"
+        whether the dict is assumed to be in single-entity form
+        If `single` is None or "auto", the form is inferred.
     """
     if single is None or single == 'auto':
         single = True if 'properties' in d else False
@@ -63,7 +62,6 @@
             else:
                 raise ValueError('`id` required for dicts in multi-entry form.')
         if id in d:
-<<<<<<< HEAD
             return instance_from_dict(d[id], id=id, single=True,
                                       check_storages=check_storages)
         else:
@@ -71,13 +69,6 @@
             if uuid in d:
                 return instance_from_dict(d[uuid], id=id, single=True,
                                           check_storages=check_storages)
-=======
-            return instance_from_dict(d[id], id=id, single=True)
-        else:
-            uuid = dlite.get_uuid(id)
-            if uuid in d:
-                return instance_from_dict(d[uuid], id=id, single=True)
->>>>>>> 5a8c2314
             else:
                 raise ValueError(f'no such id in dict: {id}')
 
