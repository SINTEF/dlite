--- conflicted
+++ resolved
@@ -161,33 +161,13 @@
             )
 
         props = []
-<<<<<<< HEAD
-        if isinstance(d['properties'], Sequence):
-            for p in d['properties']:
-                props.append(dlite.Property(
-                    name=p['name'],
-                    type=p['type'],
-                    shape=p.get('shape', p.get('shape')),
-                    unit=p.get('unit'),
-                    description=p.get('description'),
-                ))
-        elif isinstance(d['properties'], Mapping):
-            for k, v in d['properties'].items():
-                props.append(dlite.Property(
-                    name = k,
-                    type = v['type'],
-                    shape=v.get('shape', v.get('shape')),
-                    unit=v.get('unit'),
-                    description=v.get('description'),
-                ))
-=======
         if isinstance(d["properties"], Sequence):
             for p in d["properties"]:
                 props.append(
                     dlite.Property(
                         name=p["name"],
                         type=p["type"],
-                        dims=p.get("shape", p.get("dims")),
+                        shape=p.get("shape", p.get("dims")),
                         unit=p.get("unit"),
                         description=p.get("description"),
                     )
@@ -198,12 +178,11 @@
                     dlite.Property(
                         name=k,
                         type=v["type"],
-                        dims=v.get("shape", v.get("dims")),
+                        shape=v.get("shape", v.get("dims")),
                         unit=v.get("unit"),
                         description=v.get("description"),
                     )
                 )
->>>>>>> 8799cebc
         else:
             raise TypeError(
                 "`properties` must be either a sequence or a mapping"
@@ -213,22 +192,13 @@
             uri, dimensions, props, d.get("description")
         )
     else:
-<<<<<<< HEAD
-        shape = [d['dimensions'][dim.name]
-                for dim in meta.properties['dimensions']]
-        inst_id = d.get('uri', d.get('uuid', id))
-        inst = dlite.Instance.from_metaid(meta.uri, shape=shape, id=inst_id)
-        for p in meta['properties']:
-            value = d['properties'][p.name]
-=======
         dims = [
             d["dimensions"][dim.name] for dim in meta.properties["dimensions"]
         ]
         inst_id = d.get("uri", d.get("uuid", id))
-        inst = dlite.Instance.from_metaid(meta.uri, dims=dims, id=inst_id)
+        inst = dlite.Instance.from_metaid(meta.uri, dimensions=dims, id=inst_id)
         for p in meta["properties"]:
             value = d["properties"][p.name]
->>>>>>> 8799cebc
             inst[p.name] = value
 
     return inst
@@ -274,10 +244,7 @@
     @dataclass
     class Property:
         type: str
-<<<<<<< HEAD
-=======
         # @ref: Optional[str]  # Should we rename this to "ref"? See issue #595
->>>>>>> 8799cebc
         shape: Optional[List[str]]
         unit: Optional[str]
         description: Optional[str]
@@ -371,17 +338,12 @@
         for dim in shape:
             dimensions.setdefault(dim, f"Number of {dim}.")
         return dlite.Property(
-<<<<<<< HEAD
-            name, subprop.type, ref=subprop.ref, shape=shape,
-            unit=unit, description=descr,
-=======
             name,
             subprop.type,
             ref=subprop.ref,
-            dims=shape,
+            shape=shape,
             unit=unit,
             description=descr,
->>>>>>> 8799cebc
         )
 
     if ptype == "ref":
@@ -425,24 +387,16 @@
     dimensions = {}
     properties = []
     for name, descr in d["properties"].items():
-<<<<<<< HEAD
-        properties.append(pydantic_to_property(
-            name, descr, dimensions, default_namespace, default_version))
-    shape = [dlite.Dimension(k, v) for k, v in dimensions.items()]
-    return dlite.Instance.create_metadata(
-        uri, shape, properties,
-=======
         properties.append(
             pydantic_to_property(
                 name, descr, dimensions, default_namespace, default_version
             )
         )
-    dims = [dlite.Dimension(k, v) for k, v in dimensions.items()]
+    dimensions = [dlite.Dimension(k, v) for k, v in dimensions.items()]
     return dlite.Instance.create_metadata(
         uri,
-        dims,
+        dimensions,
         properties,
->>>>>>> 8799cebc
         d.get("description", ""),
     )
 
@@ -483,18 +437,11 @@
         raise MissingDependencyError("pydantic")
 
     class Property(BaseModel):
-<<<<<<< HEAD
-        type: str
-        shape: Optional[List[str]]
-        unit: Optional[str]
-        description: Optional[str]
-=======
         type: str = Field(...)
         shape: Optional[Sequence[str]] = Field(None, alias="dims")
         ref: Optional[str] = Field(None, alias="$ref")
         unit: Optional[str] = Field(None)
         description: Optional[str] = Field(None)
->>>>>>> 8799cebc
 
     class EntitySchema(BaseModel):
         uri: AnyUrl = Field(...)
@@ -541,13 +488,8 @@
                 f"invalid property names in `values`: {extra_props}"
             )
 
-<<<<<<< HEAD
-    shape = {}
-    for prop in meta['properties']:
-=======
     dims = {}
     for prop in meta["properties"]:
->>>>>>> 8799cebc
         if prop.name in values and prop.ndims:
             with warnings.catch_warnings():
                 warnings.filterwarnings(
@@ -583,20 +525,6 @@
 
             if len(v.shape) != prop.ndims:
                 raise InvalidNumberOfDimensionsError(
-<<<<<<< HEAD
-                    f'property {prop.name} has {prop.ndims} dimensions, but '
-                    f'{len(v.shape)} was provided')
-            for i, dimname in enumerate(prop.shape):
-                if dimname in shape and v.shape[i] != shape[dimname]:
-                    raise CannotInferDimensionError(
-                        f'inconsistent assignment of dimension "{dimname}" '
-                        f'when checking property "{prop.name}"')
-                shape[dimname] = v.shape[i]
-
-    dimnames = {d.name for d in meta['dimensions']}
-    if len(shape) != len(meta['dimensions']):
-        missing_dims = dimnames.difference(shape.keys())
-=======
                     f"property {prop.name} has {prop.ndims} dimensions, but "
                     f"{len(v.shape)} was provided"
                 )
@@ -611,15 +539,11 @@
     dimnames = {d.name for d in meta["dimensions"]}
     if len(dims) != len(meta["dimensions"]):
         missing_dims = dimnames.difference(dims.keys())
->>>>>>> 8799cebc
         raise CannotInferDimensionError(
             f"insufficient number of properties provided to infer dimensions: "
             f"{missing_dims} for metadata: {meta.uri}"
         )
 
-<<<<<<< HEAD
-    return shape
-=======
     return dims
 
 
@@ -675,5 +599,4 @@
                             inst[prop.name], include_meta, references
                         )
     if include_meta:
-        _get_referred_instances(inst.meta, include_meta, references)
->>>>>>> 8799cebc
+        _get_referred_instances(inst.meta, include_meta, references)