--- conflicted
+++ resolved
@@ -1124,15 +1124,10 @@
  * Argout typemaps
  * ---------------
  * char **ARGOUT, size_t *LENGTH              -> string
-<<<<<<< HEAD
- *     This assumes that the wrapped function assignes *ARGOUT_BYTES to
- *     an malloc'ed buffer.
-=======
  *     This assumes that the wrapped function assignes *ARGOUT to
  *     an malloc'ed buffer.
  * char **ARGOUT_STRING, size_t *LENGTH       -> string
  *     Assumes that *ARGOUT_STRING is malloc()'ed by the wrapped function.
->>>>>>> b7149c62
  * unsigned char **ARGOUT_BYTES, size_t *LEN  -> bytes
  *     This assumes that the wrapped function assignes *ARGOUT_BYTES to
  *     an malloc'ed buffer.
@@ -1309,17 +1304,10 @@
  * --------------- */
 
 /* Argout string */
-<<<<<<< HEAD
-/* Assumes that *ARGOUT_BYTES is malloc()'ed by the wrapped function */
-%typemap("doc") (char **ARGOUT_STRING, size_t *LENGTH) "string"
-%typemap(in,numinputs=0) (char **ARGOUT_STRING, size_t *LENGTH)
-  (char *tmp, Py_ssize_t n) {
-=======
 /* Assumes that *ARGOUT_STRING is malloc()'ed by the wrapped function */
 %typemap("doc") (char **ARGOUT_STRING, size_t *LENGTH) "string"
 %typemap(in,numinputs=0) (char **ARGOUT_STRING, size_t *LENGTH)
   (char *tmp=NULL, Py_ssize_t n) {
->>>>>>> b7149c62
   $1 = &tmp;
   $2 = (size_t *)&n;
 }
@@ -1327,11 +1315,7 @@
   $result = PyUnicode_FromStringAndSize((char *)tmp$argnum, n$argnum);
 }
 %typemap(freearg) (char **ARGOUT_STRING, size_t *LENGTH) {
-<<<<<<< HEAD
-  free(*($1));
-=======
   if ($1 && *$1) free(*$1);
->>>>>>> b7149c62
 }
 
 /* Argout bytes */
