--- conflicted
+++ resolved
@@ -282,226 +282,4 @@
     for route_dict in routedicts(len(property_names) - 1):
         yield instantiate_from_routes(
             meta=meta, routes=routes, routedict=route_dict, quantity=quantity
-<<<<<<< HEAD
-        )
-
-
-# ------------- Old implementation -----------------
-
-def unitconvert_pint(dest_unit: "Any", value: "Any", unit: "Any") -> "Any":
-    """Returns `value` converted to `dest_unit`.
-
-    A unitconvert function based on Pint.  Alternative functions
-    based on ontologies may be implemented.
-
-    Args:
-        dest_unit: Destination unit that `value` should be converted to.
-        value: Source value.
-        unit: The unit of the source value.
-
-    """
-    import pint
-    ureg = pint.UnitRegistry()
-    u1 = ureg(unit)
-    u2 = ureg(dest_unit)
-    return (value * u1).to(u2).m
-
-
-unitconvert = unitconvert_pint
-
-
-def match_factory(
-    triples: "Sequence[tuple[str, str, str]]", match_first: bool = False
-) -> "Callable[[Optional[str], Optional[str], Optional[str]], Generator[tuple[str, str, str], None, None]]":
-    """A factory function that returns a match functions for `triples`.
-
-    If `match_first` is false, the returned match function will return
-    a generator over all matching triples.  Otherwise the the returned
-    function will only return the first matching triple.
-
-    Args:
-        triples: A list of triples.
-        match_first: Whether the returned match function should return
-          only the first match.
-
-    Example:
-        >>> triples = [
-        ...     (':mamal', 'rdfs:subClassOf', ':animal'),
-        ...     (':cat', 'rdfs:subClassOf', ':mamal'),
-        ...     (':mouse', 'rdfs:subClassOf', ':mamal'),
-        ...     (':cat', ':eats', ':mouse'),
-        ... ]
-        >>> match = match_factory(triples)
-        >>> match_first = match_factory(triples, only_first=True)
-        >>> list(match(':cat'))
-        [(':cat', 'rdfs:subClassOf', ':mamal'),
-        (':cat', ':eats', ':mouse')]
-        >>> match_first(':cat', None, None)
-        (':cat', 'rdfs:subClassOf', ':mamal')
-
-    """
-
-    def match(
-        s: "Optional[str]" = None, p: "Optional[str]" = None, o: "Optional[str]" = None
-    ) -> "Generator[tuple[str, str, str], None, None]":
-        """Returns generator over all triples that matches (s, p, o)."""
-        return (
-            triple for triple in triples
-            if (
-                (s is None or triple[0] == s) and
-                (p is None or triple[1] == p) and
-                (o is None or triple[2] == o)
-            )
-        )
-
-    if match_first:
-        return lambda s=None, p=None, o=None: next(
-            iter(match(s, p, o) or ()), (None, None, None))
-
-    return match
-
-
-def assign_dimensions(
-    shape: dict[str, int],
-    inst: dlite.Instance,
-    propname: str,
-) -> None:
-    """Assign dimensions from property assignment.
-
-    Args:
-        shape: A dict with (dimension name, dimension value) pairs that
-          should be assigned.  Only values that are None will be assigned.
-        inst: Source instance.
-        propname: Source property name.
-
-    """
-    lst = [prop.shape for prop in inst.meta['properties'] if prop.name == propname]
-    if not lst:
-        raise MappingError(f"Unexpected property name: {propname}")
-
-    src_dims, = lst
-    for dim in src_dims:
-        if dim not in shape:
-            raise InconsistentDimensionError(f"Unexpected dimension: {dim}")
-
-        if shape[dim] is None:
-            shape[dim] = inst.dimensions[dim]
-        elif shape[dim] != inst.dimensions[dim]:
-            raise InconsistentDimensionError(
-                f"Trying to assign dimension {dim} of {inst.meta.uri} "
-                f"to {inst.dimensions[dim]}, but it is already assigned "
-                f"to {shape[dim]}"
-            )
-
-
-def make_instance(
-    meta: dlite.Metadata,
-    instances: "dlite.Instance | Sequence[dlite.Instance]",
-    mappings: "Sequence[tuple[str, str, str]]" = (),
-    strict: bool = True,
-    allow_incomplete: bool = False,
-    mapsTo: str = ':mapsTo',
-) -> dlite.Instance:
-    """Create an instance of `meta` using data found in `*instances`.
-
-    Args:
-        meta: Metadata for the instance we will create.
-        instances: sequence of instances that the new intance will be
-          populated from.
-        mappings: A sequence of triples defining the mappings.
-        strict: If false, we will allow implicit mapping of properties
-          with the same name.
-        allow_incomplete: Whether to allow not populating all properties
-          of the returned instance.
-        mapsTo: How the 'mapsTo' predicate is written in `mappings`.
-
-    Returns:
-        New instance of `meta` populated from `*instances`.
-
-    Raises:
-        InsufficientMappingError: There are properties or dimensions in
-          the returned instance that are not mapped.
-        AmbiguousMappingError: A property in the returned instance
-          maps to more than one value.
-        InconsistentDimensionError: The size of a dimension in the
-          returned instance is assigned to more than one value.
-
-    Todo:
-
-    - Consider that mapsTo is a transitive relation.
-    - Use EMMOntoPy to also account for rdfs:subClassOf relations.
-    - Consider the possibility to assign values via the `mappings`
-      triples. Do we really want that?  May be useful, but will add
-      a lot of complexity. Should we have different relations for
-      default values and values that will overwrite what is provided
-      from a matching input instance?
-    - Add `mapsToPythonExpression` subproperty of `mapsTo` to allow
-      writing analytical Python expression for a property as a function
-      of properties defined in the ontology.
-      Use the ast module for safe evaluation to ensure that this feature
-      cannot be misused for code injection.
-    - Add a function that visualise the possible mapping paths.
-
-    """
-    warnings.warn(
-        "make_instance() is deprecated. Use instantiate() instead.",
-        DeprecationWarning,
-    )
-
-    match = match_factory(mappings)  # match function
-
-    if isinstance(instances, dlite.Instance):
-        instances = [instances]
-
-    shape = {dim.name: None for dim in meta['dimensions']}
-    props = {}
-
-    for prop in meta['properties']:
-        prop_uri = f'{meta.uri}#{prop.name}'
-        for _, _, o in match(prop_uri, mapsTo, None):
-            for inst in instances:
-                for prop2 in inst.meta['properties']:
-                    prop2_uri = f'{inst.meta.uri}#{prop2.name}'
-                    for _ in match(prop2_uri, mapsTo, o):
-                        value = inst[prop2.name]
-                        if prop.name not in props:
-                            assign_dimensions(shape, inst, prop2.name)
-                            props[prop.name] = value
-                        elif props[prop.name] != value:
-                            raise AmbiguousMappingError(
-                                f"{prop.name!r} maps to both "
-                                f"{props[prop.name]!r} and {value!r}"
-                            )
-
-        if prop.name not in props and not strict:
-            for inst in instances:
-                if prop.name in inst.properties:
-                    value = inst[prop.name]
-                    if prop.name not in props:
-                        assign_dimensions(shape, inst, prop.name)
-                        props[prop.name] = value
-                    elif props[prop.name] != value:
-                        raise AmbiguousMappingError(
-                            f"{prop.name!r} assigned to both "
-                            f"{props[prop.name]!r} and {value!r}"
-                        )
-
-        if not allow_incomplete and prop.name not in props:
-            raise InsufficientMappingError(
-                f"no mapping for assigning property {prop.name!r} "
-                f"in {meta.uri}"
-            )
-
-    if None in shape:
-        dimname = [name for name, dim in shape.items() if dim is None][0]
-        raise InsufficientMappingError(
-            f"dimension {dimname!r} is not assigned"
-        )
-
-    inst = meta(list(shape.values()))
-    for key, value in props.items():
-        inst[key] = value
-    return inst
-=======
-        )
->>>>>>> 2c18ee75
+        )