import warnings
from typing import TYPE_CHECKING

import rdflib
from rdflib import BNode, Graph, URIRef

from dlite.triplestore import Literal

if TYPE_CHECKING:  # pragma: no cover
    from collections.abc import Sequence
    from typing import Generator

    from dlite.triplestore import Triple


def asuri(v):
    """Help function converting a spo-value to proper rdflib type."""
    if v is None:
        return None
    if isinstance(v, Literal):
        return rdflib.Literal(v.value, lang=v.lang, datatype=v.datatype)
    if v.startswith("_:"):
        return BNode(v)
    return URIRef(v)


def astriple(t):
    """Help function converting a triple to rdflib triple."""
    s, p, o = t
    return asuri(s), asuri(p), asuri(o)


class RdflibStrategy:
    """Triplestore strategy for rdflib."""

    def __init__(self, base_iri):
        self.graph = Graph()

    def triples(self, triple: "Triple") -> "Generator":
        """Returns a generator over matching triples."""
        for s, p, o in self.graph.triples(astriple(triple)):
            yield (str(s), str(p),
                   Literal(o.value, lang=o.language, datatype=o.datatype)
                   if isinstance(o, rdflib.Literal) else str(o))

    def add_triples(self, triples: "Sequence[Triple]"):
        """Add a sequence of triples."""
        for t in triples:
            self.graph.add(astriple(t))

    def remove(self, triple: "Triple"):
        """Remove all matching triples from the backend."""
        self.graph.remove(astriple(triple))

    # Optional methods
    def parse(self, source=None, location=None, data=None, format=None,
              **kwargs):
        """Parse source and add the resulting triples to triplestore.

        The source is specified using one of `source`, `location` or `data`.

        Parameters:
            source: File-like object or file name.
            location: String with relative or absolute URL to source.
            data: String containing the data to be parsed.
            format: Needed if format can not be inferred from source.
            kwargs: Additional less used keyword arguments.
                See https://rdflib.readthedocs.io/en/stable/apidocs/rdflib.html#rdflib.Graph.parse
        """
        self.graph.parse(source=source, location=location, data=data,
                         format=format, **kwargs)

    def serialize(self, destination=None, format='turtle', **kwargs):
        """Serialise to destination.

        Parameters:
            destination: File name or object to write to.  If None, the
                serialisation is returned.
            format: Format to serialise as.  Supported formats, depends on
                the backend.
            kwargs: Passed to the rdflib.Graph.serialize() method.
                See https://rdflib.readthedocs.io/en/stable/apidocs/rdflib.html#rdflib.Graph.serialize

        Returns:
            Serialised string if `destination` is None.
        """
        s = self.graph.serialize(destination=destination, format=format,
                                 **kwargs)
        if destination is None:
            # Depending on the version of rdflib the return value of
            # graph.serialize() man either be a string or a bytes object...
            return s if isinstance(s, str) else s.decode()

    def query(self, query_object, **kwargs):
<<<<<<< HEAD
        """SPARQL query.

        Parameters:
            query_object: String with the SPARQL query.
            kwargs: Keyword arguments passed to rdflib.Graph.query().

        Returns:
            List of tuples of IRIs for each matching row.
        """
        rows = self.graph.query(query_object=query_object, **kwargs)
        return [tuple(str(v) for v in row) for row in rows]
=======
        """SPARQL query."""
        # TODO: convert to returned object
        return self.graph.query(query_object=query_object, **kwargs)
>>>>>>> d87df66a

    def update(self, update_object, **kwargs):
        """Update triplestore with SPARQL."""
        return self.graph.update(update_object=update_object, **kwargs)

    def bind(self, prefix: str, namespace: str):
        """Bind prefix to namespace.

        Should only be defined if the backend supports namespaces.
        Called by triplestore.bind().
        """
        if namespace:
            self.graph.bind(prefix, namespace, replace=True)
        else:
            warnings.warn(
                "rdflib does not support removing namespace prefixes")

    def namespaces(self) -> dict:
        """Returns a dict mapping prefixes to namespaces.

        Should only be defined if the backend supports namespaces.
        Used by triplestore.parse() to get prefixes after reading
        triples from an external source.
        """
        return {prefix: str(ns) for prefix, ns in self.graph.namespaces()}<|MERGE_RESOLUTION|>--- conflicted
+++ resolved
@@ -92,7 +92,6 @@
             return s if isinstance(s, str) else s.decode()
 
     def query(self, query_object, **kwargs):
-<<<<<<< HEAD
         """SPARQL query.
 
         Parameters:
@@ -104,11 +103,6 @@
         """
         rows = self.graph.query(query_object=query_object, **kwargs)
         return [tuple(str(v) for v in row) for row in rows]
-=======
-        """SPARQL query."""
-        # TODO: convert to returned object
-        return self.graph.query(query_object=query_object, **kwargs)
->>>>>>> d87df66a
 
     def update(self, update_object, **kwargs):
         """Update triplestore with SPARQL."""
