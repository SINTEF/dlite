--- conflicted
+++ resolved
@@ -103,7 +103,6 @@
 import inspect
 import re
 import warnings
-from collections import defaultdict
 from collections.abc import Sequence
 from datetime import datetime
 from importlib import import_module
@@ -247,12 +246,8 @@
                 XSD.normalizedString, XSD.string, XSD.token, XSD.NMTOKEN,
         ):
             warnings.warn(
-<<<<<<< HEAD
-                f"unknown datatype: {self.datatype} - assuming string")
-=======
                 f"unknown datatype: {self.datatype} - assuming string"
             )
->>>>>>> a9a65610
         return v
 
     def n3(self):
@@ -403,13 +398,8 @@
         """Check that backend implements the given method."""
         if not hasattr(self.backend, name):
             raise NotImplementedError(
-<<<<<<< HEAD
-                f"Triplestore backend \"{self.backend_name}\" doesn't "
-                f"implement a \"{name}()\" method.")
-=======
                 f'Triplestore backend "{self.backend_name}" do not '
                 f'implement a "{name}()" method.')
->>>>>>> a9a65610
 
     def add(self, triple: "Triple"):
         """Add `triple` to triplestore."""
