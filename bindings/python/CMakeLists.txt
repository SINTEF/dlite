--- conflicted
+++ resolved
@@ -8,13 +8,9 @@
   mappings.py
   datamodel.py
   rdf.py
-<<<<<<< HEAD
-  rdf2.py
-=======
   dataset.py
   quantity.py
   testutils.py
->>>>>>> 120f0ce0
   )
 
 # Python sub-packages
