--- conflicted
+++ resolved
@@ -94,29 +94,16 @@
             "ncoords": "Number of coordinates.  Always three.",
         },
         properties={
-<<<<<<< HEAD
-            'symbols': {
-                'type': 'string',
-                'shape': ['natoms'],
-                'description': 'Chemical symbol of each atom.',
-            },
-            'positions': {
-                'type': 'float',
-                'shape': ['natoms', 'ncoords'],
-                'unit': 'Å',
-                'description': 'Position of each atom.',
-=======
             "symbols": {
                 "type": "string",
-                "dims": ["natoms"],
+                "shape": ["natoms"],
                 "description": "Chemical symbol of each atom.",
             },
             "positions": {
                 "type": "float",
-                "dims": ["natoms", "ncoords"],
+                "shape": ["natoms", "ncoords"],
                 "unit": "Å",
                 "description": "Position of each atom.",
->>>>>>> 8799cebc
             },
         },
     )
@@ -137,29 +124,16 @@
             "ncoords": "Number of coordinates.  Always three.",
         },
         properties={
-<<<<<<< HEAD
-            'symbols': {
-                'type': 'string',
-                'shape': ['natoms'],
-                'description': 'Chemical symbol of each atom.',
-            },
-            'positions': {
-                'type': 'float',
-                'shape': ['natoms', 'ncoords'],
-                'unit': 'Å',
-                'description': 'Position of each atom.',
-=======
             "symbols": {
                 "type": "string",
-                "dims": ["natoms"],
+                "shape": ["natoms"],
                 "description": "Chemical symbol of each atom.",
             },
             "positions": {
                 "type": "float",
-                "dims": ["natoms", "ncoords"],
+                "shape": ["natoms", "ncoords"],
                 "unit": "Å",
                 "description": "Position of each atom.",
->>>>>>> 8799cebc
             },
         },
     )
@@ -196,10 +170,7 @@
         "a-fixstring-array": [("Al", "Mg"), ("Si", "Cu")],
     },
 )
-<<<<<<< HEAD
 assert shape == dict(N=2, M=4)
-=======
-assert dims == dict(N=2, M=4)
 
 
 # PR #677: test that infer_dimensions() correctly handles ref types
@@ -208,14 +179,13 @@
 item2 = Item([3], properties={
     "name": "b", "f": [float("-inf"), 0, float("inf")]
 })
-dims = infer_dimensions(meta=Item, values=item1.asdict()["properties"])
-assert dims == {"nf": 2}
+shape = infer_dimensions(meta=Item, values=item1.asdict()["properties"])
+assert shape == {"nf": 2}
 
 Ref = dlite.get_instance("http://onto-ns.com/meta/0.1/Ref")
 ref = Ref(dimensions={"nitems": 2, "nrefs": 1})
 ref.item = item1
 ref.items = item1, item2
 ref.refs = [ref]
-dims = infer_dimensions(meta=Ref, values=ref.asdict()["properties"])
-assert dims == {"nitems": 2, "nrefs": 1}
->>>>>>> 8799cebc
+shape = infer_dimensions(meta=Ref, values=ref.asdict()["properties"])
+assert shape == {"nitems": 2, "nrefs": 1}