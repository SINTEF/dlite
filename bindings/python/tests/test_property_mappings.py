#!/usr/bin/env python
import importlib.util
import sys
from pathlib import Path

import dlite.mappings as dm
import numpy as np
from tripper import Triplestore

<<<<<<< HEAD
import dlite

=======
>>>>>>> 9e524484
try:
    from tripper import Triplestore
    import pint
except ImportError as exc:
    import sys

    print(f"Skipped: {exc}")
    sys.exit(44)  # exit code marking the test to be skipped

import dlite.mappings as dm

import dlite

# Configure paths
thisdir = Path(__file__).parent.absolute()
# exdir = thisdir / '../../../examples/dehydrogenation'
#
## Import module with instances from dehydrogenation example
# module_name = 'molecular_energies'
# file_path = f'{exdir}/1-simple-workflow/molecular_energies.py'
#
# spec = importlib.util.spec_from_file_location(module_name, file_path)
# module = importlib.util.module_from_spec(spec)
# sys.modules[module_name] = module
# spec.loader.exec_module(module)
#
# CH4 = module.coll['CH4']
# Molecule = CH4.meta
#
#
#
## Load entities and instantiate a molecule
# dlite.storage_path.append(f'{exdir}/entities/*.json')
# Molecule = dlite.get_instance('http://onto-ns.com/meta/0.1/Molecule')
# Substance = dlite.get_instance('http://onto-ns.com/meta/0.1/Substance')
#
# inst = Molecule(dims={'natoms': 3, 'ncoords': 3})
# inst.name = ''
#
#
## Create triplestore using the rdflib backend
# ts = Triplestore('rdflib')
#
## Define some prefixed namespaces
# CHEM = ts.bind('chem', 'http://onto-ns.com/onto/chemistry#')
#
## Add mappings
# ts.add_mapsTo(CHEM.Identifier, Molecule, 'name')
# ts.add_mapsTo(CHEM.GroundStateEnergy, Molecule, 'groundstate_energy')
# ts.add_mapsTo(CHEM.Identifier, Substance, 'id')
# ts.add_mapsTo(CHEM.GroundStateEnergy, Substance, 'molecule_energy')
#
#
#
#
# mappings = [
#    ('http://onto-ns.com/meta/0.1/Molecule#name', ':mapsTo',
#     'chem:Identifier'),
#    ('http://onto-ns.com/meta/0.1/Molecule#groundstate_energy', ':mapsTo',
#     'chem:GroundStateEnergy'),
#    ('http://onto-ns.com/meta/0.1/Substance#id', ':mapsTo',
#     'chem:Identifier'),
#    ('http://onto-ns.com/meta/0.1/Substance#molecule_energy', ':mapsTo',
#     'chem:GroundStateEnergy'),
# ]
#
#
# match = dm.match_factory(mappings)
# match_first = dm.match_factory(mappings, match_first=True)


# Check unitconvert_pint
assert dm.unitconvert("km", 34, "m") == 0.034
assert dm.unitconvert("s", 1, "hour") == 3600
# The Windows test has problems understanding the UFT-8 encoding "Å" below.
# Skip it on Windows for now...
if sys.platform != "win32":
    assert dm.unitconvert("Å", 34, "um") == 34e4


# Test to manually set up mapping steps
v = dm.Value(3.0, "m/s", "emmo:Velocity", cost=1)
t = dm.Value(1.1, "s", "emmo:Time", cost=2)
t2 = dm.Value(2.2, "s", "emmo:Time", cost=4)
l = dm.Value(4.0, "m", "emmo:Length", cost=8)

step1 = dm.MappingStep(
    output_iri="emmo:Length",
    steptype=dm.StepType.FUNCTION,
    function=lambda v, t: v * t,
    cost=lambda v, t: 2 * v * t,
    output_unit="m",
)
step1.add_inputs({"v": v, "t": t})
step1.add_inputs({"v": v, "t": t2})

step2 = dm.MappingStep(
    output_iri=":Length",
    steptype=dm.StepType.MAPSTO,
    cost=2,
    output_unit="m",
)
step2.add_inputs({"l": step1})


step3 = dm.MappingStep(
    output_iri=":ReducedLength",
    steptype=dm.StepType.FUNCTION,
    function=lambda l: 0.7 * l,
    cost=10,
    output_unit="m",
)
step3.add_inputs({"l": step1})
step3.add_inputs({"l": step2})
step3.add_inputs({"l": l})


def isclose(a, b, rtol=1e-3):
    """Returns true if the relative difference between `a` and `b` is less
    than `rtol`."""
    return True if abs((b - a) / b) <= rtol else False


assert step1.number_of_routes() == 2
assert step2.number_of_routes() == 2
assert step3.number_of_routes() == 5

assert isclose(dm.Quantity(3 * 1.1, "m"), step1.eval(0))
assert isclose(dm.Quantity(3 * 2.2, "m"), step1.eval(1))
assert isclose(dm.Quantity(0.7 * 3 * 1.1, "m"), step3.eval(0))
assert isclose(dm.Quantity(0.7 * 3 * 2.2, "m"), step3.eval(1))
assert isclose(dm.Quantity(0.7 * 3 * 1.1, "m"), step3.eval(2))
assert isclose(dm.Quantity(0.7 * 3 * 2.2, "m"), step3.eval(3))
assert isclose(dm.Quantity(0.7 * 4.0, "m"), step3.eval(4))
assert isclose(dm.Quantity(0.7 * 4.0, "m"), step3.eval())

costs = step3.lowest_costs(10)
assert len(costs) == 5
assert [idx for cost, idx in costs] == [4, 0, 2, 1, 3]
assert isclose(18.0, costs[0][0])
assert isclose(19.6, costs[1][0])
assert isclose(21.6, costs[2][0])
assert isclose(28.2, costs[3][0])
assert isclose(30.2, costs[4][0])


# routes = dm.mapping_route(
#    target='http://onto-ns.com/meta/0.1/Substance#molecule_energy',
#    sources=['http://onto-ns.com/meta/0.1/Molecule#groundstate_energy'],
#    triples=mappings)


# ---------------------------------------
r = np.array([10, 20, 30, 40, 50, 60])  # particle radius [nm]
n = np.array([1, 3, 7, 6, 2, 1])  # particle number density [1e21 #/m^3]


rv = dm.Value(r, "nm", "inst1")
nv = dm.Value(n, "1/m^3", "inst2")


def average_radius(r, n):
    return np.sum(r * n) / np.sum(n)


mapsTo = "http://emmo.info/domain-mappings#mapsTo"
instanceOf = "http://emmo.info/datamodel#instanceOf"
subClassOf = "http://www.w3.org/2000/01/rdf-schema#subClassOf"
# description = 'http://purl.org/dc/terms/description'
label = "http://www.w3.org/2000/01/rdf-schema#label"
hasUnit = "http://emmo.info/datamodel#hasUnit"
hasCost = ":hasCost"
RDF = "http://www.w3.org/1999/02/22-rdf-syntax-ns#"
type = RDF + "type"
next = RDF + "next"
first = RDF + "first"
rest = RDF + "rest"
nil = RDF + "nil"
expects = "https://w3id.org/function/ontology#expects"
returns = "https://w3id.org/function/ontology#returns"


triples = [
    # Mappings for data models
    ("inst1", mapsTo, "mo:ParticleRadius"),
    ("inst2", mapsTo, "mo:NumberDensity"),
    ("inst3", mapsTo, "mo:AverageParticleRadius"),
    ("inst1", hasUnit, "um"),
    ("inst2", hasUnit, "1/m**3"),
    ("inst3", hasUnit, "um"),
    # Mappings for the function
    (":r", mapsTo, "mo:ParticleRadius"),
    (":n", mapsTo, "mo:NumberDensity"),
    (":ravg", mapsTo, "mo:AverageParticleRadius"),
    ("average_radius_function", type, "fno:Function"),
    ("average_radius_function", expects, "parameter_list"),
    ("average_radius_function", returns, "output_list"),
    ("parameter_list", type, "rdf:List"),
    ("parameter_list", first, ":r"),
    ("parameter_list", rest, "lst2"),
    ("lst2", type, "rdf:List"),
    ("lst2", first, ":n"),
    ("lst2", rest, nil),
    (":r", type, "fno:Parameter"),
    (":r", label, "r"),
    # (':r', hasUnit, 'um'),
    (":n", type, "fno:Parameter"),
    (":n", label, "n"),
    # (':n', hasUnit, '1/m**3'),
    ("output_list", type, "rdf:List"),
    ("output_list", first, ":ravg"),
    ("output_list", rest, nil),
    (":ravg", type, "fno:Output"),
    # (':ravg', hasUnit, 'm'),
]

ts2 = Triplestore("rdflib")
ts2.add_triples(triples)


# Check fno_mapper
d = dm.fno_mapper(ts2)
assert d[":ravg"] == [("average_radius_function", [":r", ":n"])]


step = dm.mapping_route(
    target="inst3",
    sources={"inst1": r, "inst2": n},
    triplestore=ts2,
    function_repo={"average_radius_function": average_radius},
)

assert step.number_of_routes() == 1
assert step.lowest_costs() == [(22.0, 0)]
assert step.eval(unit="m") == 34e-6

print(step.show())
print("*** eval:", step.eval())<|MERGE_RESOLUTION|>--- conflicted
+++ resolved
@@ -1,5 +1,4 @@
 #!/usr/bin/env python
-import importlib.util
 import sys
 from pathlib import Path
 
@@ -7,14 +6,8 @@
 import numpy as np
 from tripper import Triplestore
 
-<<<<<<< HEAD
-import dlite
-
-=======
->>>>>>> 9e524484
 try:
     from tripper import Triplestore
-    import pint
 except ImportError as exc:
     import sys
 
@@ -22,8 +15,6 @@
     sys.exit(44)  # exit code marking the test to be skipped
 
 import dlite.mappings as dm
-
-import dlite
 
 # Configure paths
 thisdir = Path(__file__).parent.absolute()
