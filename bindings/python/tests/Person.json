--- conflicted
+++ resolved
@@ -16,16 +16,9 @@
     },
     "skills": {
       "type": "string",
-<<<<<<< HEAD
-<<<<<<< HEAD
-      "shape": ["N"],
-=======
-=======
->>>>>>> 70aacb63
       "shape": [
         "N"
       ],
->>>>>>> b72f56be (11 tests fail)
       "description": "List of skills."
     }
   }
