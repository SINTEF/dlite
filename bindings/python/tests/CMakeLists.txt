# -*- Mode: cmake -*-
#

set(tests
  test_python_bindings
  test_collection
  test_entity
  test_factory
  test_misc
  test_python_storage
  test_storage
  test_paths
  test_utils
  test_global_dlite_state
  test_property_mappings
  test_datamodel
  test_transaction
  test_mapping
  test_rdf
  test_postgresql_write
  test_postgresql_read
<<<<<<< HEAD
  test_pydantic
=======
  test_ref_type
>>>>>>> aa285bc3
  )

foreach(test ${tests})
  set(name ${test}-py)
  add_test(
    NAME ${name}
    COMMAND ${RUNNER} ${Python3_EXECUTABLE} ${CMAKE_CURRENT_SOURCE_DIR}/${test}.py
    )

  set_property(TEST ${name} PROPERTY
    ENVIRONMENT "PATH=${dlite_PATH_NATIVE}")
  set_property(TEST ${name} APPEND PROPERTY
    ENVIRONMENT "PYTHONPATH=${dlite_PYTHONPATH}")
  if (NOT WIN32)
  set_property(TEST ${name} APPEND PROPERTY
    ENVIRONMENT "LD_LIBRARY_PATH=${dlite_LD_LIBRARY_PATH_NATIVE}")
  endif()
  set_property(TEST ${name} APPEND PROPERTY
    ENVIRONMENT "DLITE_USE_BUILD_ROOT=YES")

  # Skip tests that exit with return code 44
  set_property(TEST ${name} PROPERTY SKIP_RETURN_CODE 44)

endforeach()

# Additional properties
set_property(TEST test_postgresql_read-py PROPERTY
  DEPENDS test_postgresql_write-py)<|MERGE_RESOLUTION|>--- conflicted
+++ resolved
@@ -19,12 +19,9 @@
   test_rdf
   test_postgresql_write
   test_postgresql_read
-<<<<<<< HEAD
+  test_ref_type
   test_pydantic
-=======
-  test_ref_type
->>>>>>> aa285bc3
-  )
+)
 
 foreach(test ${tests})
   set(name ${test}-py)
