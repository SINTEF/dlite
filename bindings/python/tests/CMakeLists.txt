--- conflicted
+++ resolved
@@ -31,11 +31,8 @@
   test_isolated_plugins
   test_options
   test_plugin
-<<<<<<< HEAD
   test_memory
-=======
   test_jstore
->>>>>>> b6203426
 )
 
 foreach(test ${tests})
