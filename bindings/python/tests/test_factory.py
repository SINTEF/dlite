--- conflicted
+++ resolved
@@ -19,11 +19,7 @@
         return "Person(%r, %r, %r)" % (self.name, self.age, list(self.skills))
 
 
-<<<<<<< HEAD
-url = "json://" + thisdir + "/Person.json"
-=======
 url = f"json://{thisdir}/Person.json"
->>>>>>> 9e524484
 
 print("-- create: ExPerson")
 ExPerson = dlite.classfactory(Person, url=url)
