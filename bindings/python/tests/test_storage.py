--- conflicted
+++ resolved
@@ -32,13 +32,8 @@
 
 
 # Create an instance
-<<<<<<< HEAD
-inst = myentity(shape=[2, 3], id='my-data')
-inst['a-bool-array'] = True, False
-=======
 inst = myentity(dimensions=[2, 3], id="my-data")
 inst["a-bool-array"] = True, False
->>>>>>> 8799cebc
 
 # Test Storage.save()
 with dlite.Storage("json", f"{outdir}/tmp.json", "mode=w") as s:
