#!/usr/bin/env python
# -*- coding: utf-8 -*-
import os

import dlite

try:
    import pytest

    HAVE_PYTEST = True
except ModuleNotFoundError:
    HAVE_PYTEST = False


thisdir = os.path.abspath(os.path.dirname(__file__))

url = "json://" + thisdir + "/MyEntity.json"


# Load metadata (i.e. an instance of meta-metadata) from url
s = dlite.Storage(url)
<<<<<<< HEAD
myentity = dlite.Instance.from_storage(s, "http://onto-ns.com/meta/0.1/MyEntity")
del s

with dlite.Storage(url) as s2:
    myentity2 = dlite.Instance.from_storage(s2, "http://onto-ns.com/meta/0.1/MyEntity")


# Create an instance
inst = myentity(dims=[2, 3], id="my-data")
=======
myentity = dlite.Instance.from_storage(
    s, "http://onto-ns.com/meta/0.1/MyEntity"
)
del s

with dlite.Storage(url) as s2:
    myentity2 = dlite.Instance.from_storage(
        s2, "http://onto-ns.com/meta/0.1/MyEntity"
    )


# Create an instance
inst = myentity(dimensions=[2, 3], id="my-data")
>>>>>>> 9e524484
inst["a-bool-array"] = True, False

# Test Storage.save()
with dlite.Storage("json", "tmp.json", "mode=w") as s:
    s.save(inst)


# Test json
print("--- testing json")
myentity.save("json://myentity.json?mode=w")
inst.save("json://inst.json?mode=w")
del inst
<<<<<<< HEAD
inst = dlite.Instance.from_url("json://inst.json#my-data")
=======
inst = dlite.Instance.from_url(f"json://{thisdir}/inst.json#my-data")
>>>>>>> 9e524484


# Test yaml
try:
    import yaml
except ImportError:
    pass
else:
    print("--- testing yaml")
    inst.save("yaml://inst.yaml?mode=w")
    del inst
    inst = dlite.Instance.from_url("yaml://inst.yaml#my-data")

    # test help()
    expected = """\
DLite storage plugin for YAML.

Opens `location`.

        Arguments:
            location: Path to YAML file.
            options: Supported options:
            - `mode`: Mode for opening.  Valid values are:
                - `a`: Append to existing file or create new file (default).
                - `r`: Open existing file for read-only.
                - `w`: Truncate existing file or create new file.
            - `soft7`: Whether to save using SOFT7 format.
            - `single`: Whether the input is assumed to be in single-entity form.
                If "auto" (default) the form will be inferred automatically.
"""
    s = dlite.Storage("yaml", "inst.yaml", options="mode=a")
    assert s.help().strip() == expected.strip()

    # Test delete()
    assert len(s.get_uuids()) == 1
    s.delete(inst.uri)
    assert len(s.get_uuids()) == 0

    # Test to_bytes()/from_bytes()
    data = inst.to_bytes("yaml")
    data2 = data.replace(b"uri: my-data", b"uri: my-data2")
    inst2 = dlite.Instance.from_bytes("yaml", data2)
    assert inst2.uuid != inst.uuid
    assert inst2.get_hash() == inst.get_hash()

    s.flush()  # avoid calling flush() when the interpreter is teared down


# Test rdf
try:
    print("--- testing rdf")
    inst.save("rdf:db.xml?mode=w;store=file;filename=inst.ttl;format=turtle")
except dlite.DLiteError:
    print("    skipping rdf test")
else:
    # del inst
    # FIXME: read from inst.ttl not db.xml
<<<<<<< HEAD
    inst2 = dlite.Instance.from_url("rdf://db.xml#my-data")
=======
    inst3 = dlite.Instance.from_url("rdf://db.xml#my-data")


# Tests for issue #587
bytearr = inst.to_bytes("yaml")
# print(bytes(bytearr).decode())
if HAVE_PYTEST:
    with pytest.raises(dlite.DLiteError):
        inst.to_bytes("json")
>>>>>>> 9e524484
<|MERGE_RESOLUTION|>--- conflicted
+++ resolved
@@ -19,7 +19,6 @@
 
 # Load metadata (i.e. an instance of meta-metadata) from url
 s = dlite.Storage(url)
-<<<<<<< HEAD
 myentity = dlite.Instance.from_storage(s, "http://onto-ns.com/meta/0.1/MyEntity")
 del s
 
@@ -29,21 +28,6 @@
 
 # Create an instance
 inst = myentity(dims=[2, 3], id="my-data")
-=======
-myentity = dlite.Instance.from_storage(
-    s, "http://onto-ns.com/meta/0.1/MyEntity"
-)
-del s
-
-with dlite.Storage(url) as s2:
-    myentity2 = dlite.Instance.from_storage(
-        s2, "http://onto-ns.com/meta/0.1/MyEntity"
-    )
-
-
-# Create an instance
-inst = myentity(dimensions=[2, 3], id="my-data")
->>>>>>> 9e524484
 inst["a-bool-array"] = True, False
 
 # Test Storage.save()
@@ -56,11 +40,7 @@
 myentity.save("json://myentity.json?mode=w")
 inst.save("json://inst.json?mode=w")
 del inst
-<<<<<<< HEAD
-inst = dlite.Instance.from_url("json://inst.json#my-data")
-=======
 inst = dlite.Instance.from_url(f"json://{thisdir}/inst.json#my-data")
->>>>>>> 9e524484
 
 
 # Test yaml
@@ -118,9 +98,6 @@
 else:
     # del inst
     # FIXME: read from inst.ttl not db.xml
-<<<<<<< HEAD
-    inst2 = dlite.Instance.from_url("rdf://db.xml#my-data")
-=======
     inst3 = dlite.Instance.from_url("rdf://db.xml#my-data")
 
 
@@ -129,5 +106,4 @@
 # print(bytes(bytearr).decode())
 if HAVE_PYTEST:
     with pytest.raises(dlite.DLiteError):
-        inst.to_bytes("json")
->>>>>>> 9e524484
+        inst.to_bytes("json")