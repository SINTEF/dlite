#!/usr/bin/env python
# -*- coding: utf-8 -*-
import os

import dlite
from dlite.testutils import raises

try:
    import yaml
    HAVE_YAML = True
except ModuleNotFoundError:
    HAVE_YAML = False


thisdir = os.path.abspath(os.path.dirname(__file__))
outdir = f"{thisdir}/output"

url = "json://" + thisdir + "/MyEntity.json"


# Load metadata (i.e. an instance of meta-metadata) from url
s = dlite.Storage(url)
myentity = dlite.Instance.from_storage(
    s, "http://onto-ns.com/meta/0.1/MyEntity"
)
del s

with dlite.Storage(url) as s2:
    myentity2 = dlite.Instance.from_storage(
        s2, "http://onto-ns.com/meta/0.1/MyEntity"
    )


# Create an instance
<<<<<<< HEAD
inst = myentity(dimensions=[2, 3], id='my-data')
inst['a-bool-array'] = True, False
=======
inst = myentity(dimensions=[2, 3], id="my-data")
inst["a-bool-array"] = True, False
>>>>>>> 2c18ee75


# Test Storage.save()
with dlite.Storage("json", f"{outdir}/tmp.json", "mode=w") as s:
    s.save(inst)

# Test query


# Test json
print("--- testing json")
myentity.save(f"json://{outdir}/myentity.json?mode=w")
inst.save(f"json://{outdir}/inst.json?mode=w")
del inst
inst = dlite.Instance.from_url(f"json://{outdir}/inst.json#my-data")


# Test yaml
if HAVE_YAML:
    print('--- testing yaml')
    inst.save(f"yaml://{outdir}/inst.yaml?mode=w")
    del inst
    inst = dlite.Instance.from_url(f"yaml://{outdir}/inst.yaml#my-data")

    # test help()
    expected = """\
DLite storage plugin for YAML.

Opens `location`.

        Arguments:
            location: Path to YAML file.
            options: Supported options:
            - `mode`: Mode for opening.  Valid values are:
                - `a`: Append to existing file or create new file (default).
                - `r`: Open existing file for read-only.
                - `w`: Truncate existing file or create new file.
            - `soft7`: Whether to save using SOFT7 format.
            - `single`: Whether the input is assumed to be in single-entity form.
                If "auto" (default) the form will be inferred automatically.
"""
    s = dlite.Storage("yaml", f"{outdir}/inst.yaml", options="mode=a")
    assert s.help().strip() == expected.strip()

    # Test delete()
    assert len(s.get_uuids()) == 1
    s.delete(inst.uri)
    assert len(s.get_uuids()) == 0

    # Test to_bytes()/from_bytes()
    data = inst.to_bytes("yaml")
    data2 = data.replace(b"uri: my-data", b"uri: my-data2")
    inst2 = dlite.Instance.from_bytes("yaml", data2)
    assert inst2.uuid != inst.uuid
    assert inst2.get_hash() == inst.get_hash()

    s.flush()  # avoid calling flush() when the interpreter is teared down


# Test rdf
try:
    print("--- testing rdf")
    inst.save("rdf:db.xml?mode=w;store=file;filename=inst.ttl;format=turtle")
except dlite.DLiteError:
    print("    skipping rdf test")
else:
    # del inst
    # FIXME: read from inst.ttl not db.xml
    inst3 = dlite.Instance.from_url("rdf://db.xml#my-data")


# Tests for issue #587
if HAVE_YAML:
    bytearr = inst.to_bytes("yaml")
    #print(bytes(bytearr).decode())

with raises(dlite.DLiteError):
    inst.to_bytes("json")


dlite.storage_path.append(thisdir)
s = dlite.Storage("json", f"{thisdir}/persons.json", "mode=r")


#assert len(list(s.instances())) == 5
#assert len(list(s.instances("xxx"))) == 0
#assert len(list(s.instances("http://onto-ns.com/meta/0.1/Person"))) == 3
#assert len(list(s.instances("http://onto-ns.com/meta/0.1/SimplePerson"))) == 2
#print(list(s.instances("http://onto-ns.com/meta/0.1/Person")))

#for inst in s.instances("http://onto-ns.com/meta/0.1/SimplePerson"):
#print("a")
#for inst in s.instances():
#    print("---")
#    #print(inst)

iter = s.instances()
#insts = list(iter)
inst = iter.next()

iter2 = s.instances()
for i in range(6):
    print(iter2.next())

print("==========")

for i in range(5):
    print(iter.next())<|MERGE_RESOLUTION|>--- conflicted
+++ resolved
@@ -32,14 +32,8 @@
 
 
 # Create an instance
-<<<<<<< HEAD
-inst = myentity(dimensions=[2, 3], id='my-data')
-inst['a-bool-array'] = True, False
-=======
 inst = myentity(dimensions=[2, 3], id="my-data")
 inst["a-bool-array"] = True, False
->>>>>>> 2c18ee75
-
 
 # Test Storage.save()
 with dlite.Storage("json", f"{outdir}/tmp.json", "mode=w") as s:
