import sys
import re
import socket
from pathlib import Path

import dlite
from check_import import check_import


# Paths
thisdir = Path(__file__).resolve().parent


def parse_pgconf():
    """Read storages/python/test-c/pgconf.h file and returns the tuple

        (host, user, database, password)

    Exit with code 44 (skip test) if the pgconf.h file does not exists.
    """
    rootdir = thisdir.parent.parent.parent
    pgconf = rootdir / "storages/python/tests-c/pgconf.h"
    if not pgconf.exists():
        print(f"No configuration file: {pgconf}")
        print("For more info, see storages/python/README.md")
        sys.exit(44)
    regex = re.compile(r'^#define +(\w+) +"(\w+)"')
    with open(pgconf, "rt") as f:
        d = {}
        for line in f:
            matchobj = regex.match(line)
            if matchobj:
                keyword, value = matchobj.groups()
                d[keyword.lower()] = value
    keywords = "host,user,database,password".split(",")
    return tuple(d.get(key) for key in keywords)


def ping_server(server="localhost", port=5432, timeout=3):
    """Exit with code 44 if the server cannot be contacted."""
    try:
        socket.setdefaulttimeout(timeout)
        s = socket.socket(socket.AF_INET, socket.SOCK_STREAM)
        s.connect((server, port))
    except (OSError, ConnectionRefusedError) as exc:
        print(f"Cannot contact PostgreSQL server on {server}:{port}: {exc}")
        sys.exit(44)
    else:
        s.close()


# Check if postgresql server is running
check_import("psycopg2", skip=True)
ping_server()

# Add metadata to search path
dlite.storage_path.append(f"{thisdir}/Person.json")

# Load dataset
host, user, database, password = parse_pgconf()
inst = dlite.Instance.from_location(
<<<<<<< HEAD
    'json', f'{thisdir}/persons.json',
    id='a1d8d35f-723c-5ea1-abaf-8fc8f1d0982f',
=======
    "json",
    f"{thisdir}/persons.json",
    id="51c0d700-9ab0-43ea-9183-6ea22012ebee",
>>>>>>> 758c66e1
)


# Save to postgresql DB
inst.save(
    f"postgresql://{host}?user={user};database={database};password={password}"
)<|MERGE_RESOLUTION|>--- conflicted
+++ resolved
@@ -54,19 +54,14 @@
 ping_server()
 
 # Add metadata to search path
-dlite.storage_path.append(f"{thisdir}/Person.json")
+dlite.storage_path.append(f"{thisdir}/*Person.json")
 
 # Load dataset
 host, user, database, password = parse_pgconf()
 inst = dlite.Instance.from_location(
-<<<<<<< HEAD
-    'json', f'{thisdir}/persons.json',
-    id='a1d8d35f-723c-5ea1-abaf-8fc8f1d0982f',
-=======
     "json",
     f"{thisdir}/persons.json",
-    id="51c0d700-9ab0-43ea-9183-6ea22012ebee",
->>>>>>> 758c66e1
+    id="Cleopatra",
 )
 
 
