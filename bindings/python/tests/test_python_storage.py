--- conflicted
+++ resolved
@@ -50,13 +50,8 @@
 url = "json://" + os.path.join(thisdir, "Person.json")
 Person = dlite.Instance.from_url(url)
 
-<<<<<<< HEAD
-person = Person(shape=[2])
-person.name = 'Ada'
-=======
-person = Person(dims=[2])
+person = Person(dimensions=[2])
 person.name = "Ada"
->>>>>>> 8799cebc
 person.age = 12.5
 person.skills = ["skiing", "jumping"]
 
@@ -69,13 +64,8 @@
     inst = s.load(id=person.uuid)
 
 
-<<<<<<< HEAD
-person2 = Person(shape=[3])
-person2.name = 'Berry'
-=======
-person2 = Person(dims=[3])
+person2 = Person(dimemsions=[3])
 person2.name = "Berry"
->>>>>>> 8799cebc
 person2.age = 24.3
 person2.skills = ["eating", "sleeping", "reading"]
 with dlite.Storage("json://test.json") as s:
