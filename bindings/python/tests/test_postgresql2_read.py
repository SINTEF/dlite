"""This test must be run after test_postgresql_write
"""
import sys
import re
from pathlib import Path

import dlite
from check_import import check_import
from test_postgresql1_write import parse_pgconf, ping_server


# Paths
thisdir = Path(__file__).resolve().parent


# Check if postgresql server is running
check_import("psycopg2", skip=True)
ping_server()

# Add metadata to search path
dlite.storage_path.append(f"{thisdir}/Person.json")


# Read from postgresql DB
host, user, database, password = parse_pgconf()
inst = dlite.Instance.from_location(
    driver="postgresql",
    location=host,
<<<<<<< HEAD
    options=f'user={user};database={database};password={password}',
    id='a1d8d35f-723c-5ea1-abaf-8fc8f1d0982f',
)

print(inst)
assert inst.uuid == 'a1d8d35f-723c-5ea1-abaf-8fc8f1d0982f'
assert inst.meta.uri == 'http://onto-ns.com/meta/0.1/Person'
assert inst.dimensions == {'N': 2}
assert inst.name == 'Jack Daniel'
=======
    options=f"user={user};database={database};password={password}",
    id="51c0d700-9ab0-43ea-9183-6ea22012ebee",
)

print(inst)
assert inst.uuid == "51c0d700-9ab0-43ea-9183-6ea22012ebee"
assert inst.meta.uri == "http://onto-ns.com/meta/0.1/Person"
assert inst.dimensions == {"N": 2}
assert inst.name == "Jack Daniel"
>>>>>>> 758c66e1
assert inst.age == 42.0
assert inst.skills.tolist() == ["distilling", "tasting"]<|MERGE_RESOLUTION|>--- conflicted
+++ resolved
@@ -26,17 +26,6 @@
 inst = dlite.Instance.from_location(
     driver="postgresql",
     location=host,
-<<<<<<< HEAD
-    options=f'user={user};database={database};password={password}',
-    id='a1d8d35f-723c-5ea1-abaf-8fc8f1d0982f',
-)
-
-print(inst)
-assert inst.uuid == 'a1d8d35f-723c-5ea1-abaf-8fc8f1d0982f'
-assert inst.meta.uri == 'http://onto-ns.com/meta/0.1/Person'
-assert inst.dimensions == {'N': 2}
-assert inst.name == 'Jack Daniel'
-=======
     options=f"user={user};database={database};password={password}",
     id="51c0d700-9ab0-43ea-9183-6ea22012ebee",
 )
@@ -46,6 +35,5 @@
 assert inst.meta.uri == "http://onto-ns.com/meta/0.1/Person"
 assert inst.dimensions == {"N": 2}
 assert inst.name == "Jack Daniel"
->>>>>>> 758c66e1
 assert inst.age == 42.0
 assert inst.skills.tolist() == ["distilling", "tasting"]