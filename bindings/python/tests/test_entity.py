--- conflicted
+++ resolved
@@ -314,14 +314,8 @@
 with raises(dlite.DLiteMissingInstanceError, dlite.DLiteSyntaxError):
     invalid1 = Invalid1([2], properties={"name": "a", "f": [3.14, 2.72]})
 
-<<<<<<< HEAD
+
 # For issue #686
 Invalid2 = dlite.get_instance("http://onto-ns.com/meta/0.1/Invalid2")
 with raises(dlite.DLiteMissingInstanceError, dlite.DLiteSyntaxError):
-    invalid2 = Invalid2([2])
-=======
-# For issue #686. Uncommenting the two last lines will result in segfault
-Invalid2 = dlite.get_instance("http://onto-ns.com/meta/0.1/Invalid2")
-#with raises(dlite.DLiteMissingInstanceError, dlite.DLiteSyntaxError):
-#    invalid2 = Invalid2([2])
->>>>>>> 5a5ff999
+    invalid2 = Invalid2([2])