#!/usr/bin/env python
from pathlib import Path

import dlite

# Configure search paths
thisdir = Path(__file__).parent.absolute()
dlite.storage_path.append(f"{thisdir}/*.json")
dlite.python_mapping_plugin_path.append(f"{thisdir}/python-mapping-plugins")

# Create an instance of Person
Person = dlite.Instance.from_url(f"json:{thisdir}/Person.json?mode=r")
<<<<<<< HEAD
person = Person(dims=[2])
=======
person = Person(dimensions=[2])
>>>>>>> 9e524484
person.name = "Neil Armstrong"
person.age = 39
person.skills = ["keping the head cold", "famous quotes"]
# person.incref()

# Map person to an instance of SimplePerson
simple = dlite.mapping("http://onto-ns.com/meta/0.1/SimplePerson", [person])
assert simple != person
assert simple.name == person.name
assert simple.age == person.age

# Add the instance of SimplePerson to a collection
coll = dlite.Collection()
coll.add("simple", simple)

# Get the added person instance from the collection mapped to a new
# instance of SimplePerson (the second argument can be omitted...)
s = coll.get("simple", "http://onto-ns.com/meta/0.1/SimplePerson")
assert s == simple
s2 = coll.get("simple")
assert s2 == s


# Get the added person instance from the collection mapped to a new
# instance of Person (with no skills)
p = coll.get("simple", "http://onto-ns.com/meta/0.1/Person")
assert p != person
assert p.meta == person.meta
assert p.name == person.name
assert p.age == person.age<|MERGE_RESOLUTION|>--- conflicted
+++ resolved
@@ -10,11 +10,7 @@
 
 # Create an instance of Person
 Person = dlite.Instance.from_url(f"json:{thisdir}/Person.json?mode=r")
-<<<<<<< HEAD
-person = Person(dims=[2])
-=======
 person = Person(dimensions=[2])
->>>>>>> 9e524484
 person.name = "Neil Armstrong"
 person.age = 39
 person.skills = ["keping the head cold", "famous quotes"]
