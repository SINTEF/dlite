#!/usr/bin/env python
from pathlib import Path

import dlite

<<<<<<< HEAD
=======

>>>>>>> 9e524484
print("dlite storage paths:")
for path in dlite.storage_path:
    print("- " + path)


print()
print("append path with glob pattern:")
thisdir = Path(__file__).parent.absolute()
dlite.storage_path.append(f"{thisdir}/*.json")
for path in dlite.storage_path:
    print("- " + path)

print()
print("delete second last path:")
del dlite.storage_path[-2]
for path in dlite.storage_path:
    print("- " + path)

print()
print("Predefined paths:")
<<<<<<< HEAD
for (k, v) in dlite.__dict__.items():
=======
for k, v in dlite.__dict__.items():
>>>>>>> 9e524484
    if k.endswith("path"):
        print(f"dlite.{k}='{v}'")<|MERGE_RESOLUTION|>--- conflicted
+++ resolved
@@ -3,10 +3,6 @@
 
 import dlite
 
-<<<<<<< HEAD
-=======
-
->>>>>>> 9e524484
 print("dlite storage paths:")
 for path in dlite.storage_path:
     print("- " + path)
@@ -27,10 +23,6 @@
 
 print()
 print("Predefined paths:")
-<<<<<<< HEAD
-for (k, v) in dlite.__dict__.items():
-=======
 for k, v in dlite.__dict__.items():
->>>>>>> 9e524484
     if k.endswith("path"):
         print(f"dlite.{k}='{v}'")