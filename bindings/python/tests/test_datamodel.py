#!/usr/bin/env python
from pathlib import Path

import dlite
from dlite.datamodel import DataModel


datamodel = DataModel("http://onto-ns/meta/0.1/Atoms")
datamodel.description = "A test entity for atoms..."
datamodel.add_dimension("natoms", "Number of atoms.")
datamodel.add_dimension("ncoords", "Number of coordinates (always 3).")
datamodel.add_dimension("nvecs", "Number of lattice vectors (always 3).")
datamodel.add_property(
    "symbol", "string", ["natoms"], description="Chemical symbol of each atom."
)
datamodel.add_property(
    "positions",
    "float",
    ["natoms", "ncoords"],
    description="Position of each atom.",
)
datamodel.add_property(
    "unitcell", "float", ["nvecs", "ncoords"], description="Unit cell."
)
Atoms = datamodel.get()


<<<<<<< HEAD
<<<<<<< HEAD
# atoms = Atoms(dims=[2, 3, 3])
atoms = Atoms(dims=dict(nvecs=3, ncoords=3, natoms=2))
=======
#atoms = Atoms(shape=[2, 3, 3])
atoms = Atoms(shape=dict(nvecs=3, ncoords=3, natoms=2))
>>>>>>> b72f56be (11 tests fail)
=======
#atoms = Atoms(shape=[2, 3, 3])
atoms = Atoms(shape=dict(nvecs=3, ncoords=3, natoms=2))
>>>>>>> 70aacb63
<|MERGE_RESOLUTION|>--- conflicted
+++ resolved
@@ -25,15 +25,5 @@
 Atoms = datamodel.get()
 
 
-<<<<<<< HEAD
-<<<<<<< HEAD
-# atoms = Atoms(dims=[2, 3, 3])
-atoms = Atoms(dims=dict(nvecs=3, ncoords=3, natoms=2))
-=======
 #atoms = Atoms(shape=[2, 3, 3])
-atoms = Atoms(shape=dict(nvecs=3, ncoords=3, natoms=2))
->>>>>>> b72f56be (11 tests fail)
-=======
-#atoms = Atoms(shape=[2, 3, 3])
-atoms = Atoms(shape=dict(nvecs=3, ncoords=3, natoms=2))
->>>>>>> 70aacb63
+atoms = Atoms(shape=dict(nvecs=3, ncoords=3, natoms=2))