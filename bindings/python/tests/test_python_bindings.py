--- conflicted
+++ resolved
@@ -41,12 +41,7 @@
     tests = [
         test
         for test in sorted(glob(os.path.join(thisdir, "test_*.py")))
-<<<<<<< HEAD
         if not test.endswith("__.py") and not test.endswith("test_python_bindings.py")
-=======
-        if not test.endswith("__.py")
-        and not test.endswith("test_python_bindings.py")
->>>>>>> 9e524484
         # Exclude test_global_dlite_state.py since the global state
         # that it is testing depends on the other tests.
         and not test.endswith("test_global_dlite_state.py")
