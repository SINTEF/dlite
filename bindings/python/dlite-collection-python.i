--- conflicted
+++ resolved
@@ -62,13 +62,8 @@
     `nrelations` property.
 
     Relations are (s, p, o, d=None)-triples with an optional fourth field
-<<<<<<< HEAD
-    `d`, specifying the datatype of the object.  It may have the following
-    values:
-=======
     `d`, specifying the datatype of the object.  The datatype may have the
     following values:
->>>>>>> 94a938ec
       - None: object is an IRI.
       - Starts with '@': object is a language-tagged plain literal.
         The language identifier follows the '@'-sign.
@@ -351,20 +346,6 @@
 
     def value(self, s=None, p=None, o=None, d=None, default=None, any=False):
         """Return pointer to the value for a pair of two criteria.
-<<<<<<< HEAD
-
-        Useful if one knows that there may only be one value.
-
-        Parameters:
-            s, p, o: Criteria to match. Two of these must be non-NULL.
-            d: If not NULL, the required datatype of literal objects.
-            default: Value to return if no matches are found.
-            any: If non-zero, return first matching value.
-
-        Returns:
-            A pointer to the value of the `s`, `p` or `o` that is NULL.
-            On error NULL is returned.
-=======
 
         Useful if one knows that there may only be one value.
 
@@ -381,7 +362,6 @@
             DLiteTypeError: Not exactly two of `s`, `p` and `o` are None.
             DLiteSearchError: No match can be found or more that one match
                 if `any` is true.
->>>>>>> 94a938ec
         """
         return _dlite._collection_value(self, s, p, o, d, default, any)
 
