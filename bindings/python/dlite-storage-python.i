--- conflicted
+++ resolved
@@ -40,13 +40,6 @@
           "hold multiple instances, including both data and metadata."
       )
 
-<<<<<<< HEAD
-=======
-      @classmethod
-      def from_url(cls, url):
-          """Create a new storage from `url`."""
-          return cls(url)
-
       @classmethod
       def load_plugins(cls):
           """Load all storage plugins."""
@@ -62,7 +55,6 @@
           """Return documentation of storage plogin with this name."""
           return _dlite._storage_plugin_help(name)
 
->>>>>>> d223ded9
       def instances(self, pattern=None):
           """Returns an iterator over all instances in storage whos
           metadata URI matches `pattern`."""
