--- conflicted
+++ resolved
@@ -273,15 +273,12 @@
             args.append(f"id='{self.id}'")
         return f"Relation({', '.join(args)})"
 
-<<<<<<< HEAD
-=======
     def __eq__(self, other):
         if isinstance(other, Relation):
             return (self.s == other.s and self.p == other.p and
                     self.o == other.o and self.d == other.d)
         return NotImplemented
 
->>>>>>> 912ac74b
     def copy(self):
         """Returns a copy of self."""
         return Relation(s=self.s, p=self.p, o=self.o, d=self.d, id=self.id)
