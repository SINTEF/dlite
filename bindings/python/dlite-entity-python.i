/* -*- Python -*-  (not really, but good for syntax highlighting) */

/* Python-spesific extensions to dlite-entity.i */
%pythoncode %{
import sys
import json
import base64
import warnings

from uuid import UUID
if sys.version_info >= (3, 7):
    OrderedDict = dict
else:
    from collections import OrderedDict

import numpy as np


class InstanceEncoder(json.JSONEncoder):
    def default(self, obj):
        if isinstance(obj, (bytes, bytearray)):
            return obj.hex()
        elif isinstance(obj, np.ndarray):
            if obj.dtype.kind == 'V':
                conv = lambda e: ([conv(ele) for ele in e]
                                  if isinstance(e, list)
                                  else base64.b16encode(e))
                return conv(obj.tolist())
            else:
                return obj.tolist()
        elif hasattr(obj, 'aspreferred'):
            return obj.aspreferred()
        elif hasattr(obj, 'asdict'):
            return obj.asdict()
        elif hasattr(obj, 'asstrings'):
            return obj.asstrings()
        else:
            return json.JSONEncoder.default(self, obj)


class Metadata(Instance):
    """A subclass of Instance for metadata."""
    def __repr__(self):
        return f"<Metadata: uri='{self.uri}'>"


def standardise(v, prop, asdict=False):
    """Represent property value `v` as a standard python type.
    If `asdict` is true, dimensions, properties and relations will be
    represented with a dict, otherwise as a list of strings."""
    if asdict:
        conv = lambda x: x.asdict() if hasattr(x, 'asdict') else x
    else:
        conv = lambda x: list(x.asstrings()) if hasattr(x, 'asstrings') else x

    if prop.dtype == dlite.BlobType:
        if prop.ndims:
            V = np.fromiter(
                (''.join(f'{c:02x}' for c in s.item()) for s in v.flat),
                dtype=f'U{2*prop.size}')
            V.shape = v.shape
            return V.tolist()
        else:
            return ''.join(f'{c:02x}' for c in v)
    elif hasattr(v, 'tolist'):
        return [conv(x) for x in v.tolist()]
    else:
        return conv(v)


def get_instance(id: "str", metaid: "str"=None, check_storages: "bool"=True) -> "Instance":
    inst = _dlite.get_instance(id, metaid, check_storages)
    if inst is None:
        raise DLiteError(f"no such instance: {id}")
    elif inst.is_meta:
        inst.__class__ = Metadata
    elif inst.meta.uri == _dlite.COLLECTION_ENTITY:
        inst.__class__ = Collection
    return inst

%}


/* ---------
 * Dimension
 * --------- */
%extend _DLiteDimension {
  %pythoncode %{
    def __repr__(self):
        return 'Dimension(name=%r, description=%r)' % (
            self.name, self.description)

    def asdict(self):
        """Returns a dict representation of self."""
        d = OrderedDict([('name', self.name)])
        if self.description:
            d['description'] = self.description
        return d

    def asstrings(self):
        """Returns a representation of self as a tuple of strings."""
        return (self.name,
                '' if self.description is None else self.description)
  %}
}


/* --------
 * Property
 * -------- */
%extend _DLiteProperty {
  %pythoncode %{
    def __repr__(self):
        dims = ', dims=%r' % self.dims.tolist() if self.ndims else ''
        unit = ', unit=%r' % self.unit if self.unit else ''
        #iri = ', iri=%r' % self.iri if self.iri else ''
        descr = ', description=%r' %self.description if self.description else ''
        return 'Property(%r, type=%r%s%s%s)' % (
            self.name, self.type, dims, unit, descr)

    def asdict(self):
        """Returns a dict representation of self."""
        d = OrderedDict([('name', self.name),
                         ('type', self.get_type()),
                         ])
        if self.ndims:
            d['dims'] = self.dims.tolist()
        if self.unit:
            d['unit'] = self.unit
        #if self.iri:
        #    d['iri'] = self.iri
        if self.description:
            d['description'] = self.description
        return d

    def asstrings(self):
        """Returns a representation of self as a tuple of strings."""
        return (self.name, self.type, ','.join(str(d) for d in self.dims),
                '' if self.unit is None else self.unit,
                #'' if self.iri is None else self.iri,
                '' if self.description is None else self.description)

    type = property(get_type, doc='Type name.')
    dtype = property(get_dtype, doc='Type number.')
    dims = property(get_dims, doc='Array of dimension indices.')
  %}
}


/* --------
 * Relation
 * -------- */
%extend _Triple {
  %pythoncode %{
    def __repr__(self):
        return 'Relation(s=%r, p=%r, o=%r, id=%r)' % (
            self.s, self.p, self.o, self.id)

    def aspreferred(self):
        """Returns preferred Python representation."""
        return self.asstrings()

    def asdict(self):
        """Returns a dict representation of self."""
        if self.id:
            d = OrderedDict(s=self.s, p=self.p, o=self.o, id=self.id)
        else:
            d = OrderedDict(s=self.s, p=self.p, o=self.o)
        return d

    def asstrings(self):
        """Returns a representation of self as a tuple of strings."""
        return (self.s, self.p, self.o)
  %}
}


/* --------
 * Instance
 * -------- */

%extend _DLiteInstance {

  int __len__(void) {
    return (int)$self->meta->_nproperties;
  }

  %newobject __repr__;
  char *__repr__(void) {
    int n=0;
    char buff[256];
    n += snprintf(buff+n, sizeof(buff)-n, "<Instance:");
    if ($self->uri && $self->uri[0])
      n += snprintf(buff+n, sizeof(buff)-n, " uri='%s'", $self->uri);
    else
      n += snprintf(buff+n, sizeof(buff)-n, " uuid='%s'", $self->uuid);
    n += snprintf(buff+n, sizeof(buff)-n, ">");
    return strdup(buff);
  }

  %newobject _c_ptr;
  PyObject *_c_ptr(void) {
    return PyCapsule_New($self, NULL, NULL);
  }

  %pythoncode %{

    # Override default generated __init__() method
    def __init__(self, *args, **kwargs):
        _dlite.Instance_swiginit(self, _dlite.new_Instance(*args, **kwargs))
        if self.is_meta:
            self.__class__ = Metadata
        elif self.meta.uri == COLLECTION_ENTITY:
            self.__class__ = Collection

    def get_meta(self):
        """Returns reference to metadata."""
        meta = self._get_meta()
        assert meta.is_meta
        meta.__class__ = Metadata
        return meta

    def get_property_descr(self, name):
        """Return a Property object for property `name`."""
        for p in self.meta['properties']:
            if p.name == name:
                return p
        raise ValueError(f'No property "{name}" in "{self.uri}"')

    meta = property(get_meta, doc="Reference to the metadata of this instance.")
    #iri = property(get_iri, set_iri,
    #               doc="Unique IRI to corresponding concept in an ontology.")
    dimensions = property(
        lambda self: OrderedDict((d.name, int(v))
                                 for d, v in zip(self.meta['dimensions'],
                                                 self.get_dimensions())),
        doc='Dictionary with dimensions name-value pairs.')
    properties = property(lambda self:
        {p.name: self[p.name] for p in self.meta['properties']},
        doc='Dictionary with property name-value pairs.')
    is_data = property(_is_data, doc='Whether this is a data instance.')
    is_meta = property(_is_meta, doc='Whether this is a metadata instance.')
    is_metameta = property(_is_metameta,
                           doc='Whether this is a meta-metadata instance.')

    @classmethod
    def from_metaid(cls, metaid, dims, id=None):
        """Create a new instance of metadata `metaid`.  `dims` must be a
        sequence with the size of each dimension.  All values initialized
        to zero.  If `id` is None, a random UUID is generated.  Otherwise
        the UUID is derived from `id`.
        """
        if isinstance(dims, dict):
            meta = get_instance(metaid)
            dims = [dims[dim.name] for dim in meta.properties['dimensions']]
        return Instance(
            metaid=metaid, dims=dims, id=id,
            dimensions=(), properties=()  # arrays must not be None
        )

    @classmethod
    def from_url(cls, url, metaid=None):
        """Load the instance from `url`.  The URL should be of the form
        ``driver://location?options#id``.
        If `metaid` is provided, the instance is tried mapped to this
        metadata before it is returned.
        """
        return Instance(
            url=url, metaid=metaid,
            dims=(), dimensions=(), properties=()  # arrays
        )

    @classmethod
    def from_storage(cls, storage, id=None, metaid=None):
        """Load the instance from `storage`.  `id` is the id of the instance
        in the storage (not required if the storage only contains more one
        instance).
        If `metaid` is provided, the instance is tried mapped to this
        metadata before it is returned.
        """
        return Instance(
            storage=storage, id=id, metaid=metaid,
            dims=(), dimensions=(), properties=()  # arrays
        )

    @classmethod
    def from_location(cls, driver, location, options=None, id=None):
<<<<<<< HEAD
        """Load the instance from storage specified by `driver`, `location`
        and `options`.  `id` is the id of the instance in the storage (not
        required if the storage only contains more one instance).
        """
        return Instance(
            driver=driver, location=str(location), options=options, id=id,
            dims=(), dimensions=(), properties=()  # arrays
        )

    @classmethod
    def from_json(cls, jsoninput, id=None, metaid=None):
=======
>>>>>>> 6b1a98c4
        """Load the instance from storage specified by `driver`, `location`
        and `options`.  `id` is the id of the instance in the storage (not
        required if the storage only contains more one instance).
        """
        return Instance(
<<<<<<< HEAD
=======
            driver=driver, location=location, options=options, id=id,
            dims=(), dimensions=(), properties=()  # arrays
        )

    @classmethod
    def from_json(cls, jsoninput, id=None, metaid=None):
        """Load the instance from storage specified by `driver`, `location`
        and `options`.  `id` is the id of the instance in the storage (not
        required if the storage only contains more one instance).
        """
        return Instance(
>>>>>>> 6b1a98c4
            jsoninput=jsoninput, id=id, metaid=metaid,
            dims=(), dimensions=(), properties=()  # arrays
        )

    @classmethod
    def create_metadata(cls, uri, dimensions, properties, description):
        """Create a new metadata entity (instance of entity schema) casted
        to an instance.
        """
        return Instance(
            uri=uri, dimensions=dimensions, properties=properties,
            description=description,
            dims=()  # arrays
        )

    @classmethod
    def create_from_metaid(cls, metaid, dims, id=None):
        """Create a new instance of metadata `metaid`.  `dims` must be a
        sequence with the size of each dimension.  All values initialized
        to zero.  If `id` is None, a random UUID is generated.  Otherwise
        the UUID is derived from `id`.
        """
        warnings.warn(
            "create_from_metaid() is deprecated, use from_metaid() instead.",
            DeprecationWarning, stacklevel=2)
        if isinstance(dims, dict):
            meta = get_instance(metaid)
            dims = [dims[dim.name] for dim in meta.properties['dimensions']]
        return Instance(
            metaid=metaid, dims=dims, id=id,
            dimensions=(), properties=()  # arrays must not be None
        )

    @classmethod
    def create_from_url(cls, url, metaid=None):
        """Load the instance from `url`.  The URL should be of the form
        ``driver://location?options#id``.
        If `metaid` is provided, the instance is tried mapped to this
        metadata before it is returned.
        """
        warnings.warn(
            "create_from_url() is deprecated, use from_url() instead.",
            DeprecationWarning, stacklevel=2)
        return Instance(
            url=url, metaid=metaid,
            dims=(), dimensions=(), properties=()  # arrays
        )

    @classmethod
    def create_from_storage(cls, storage, id=None, metaid=None):
        """Load the instance from `storage`.  `id` is the id of the instance
        in the storage (not required if the storage only contains more one
        instance).
        If `metaid` is provided, the instance is tried mapped to this
        metadata before it is returned.
        """
        warnings.warn(
            "create_from_storage() is deprecated, use from_storage() instead.",
            DeprecationWarning, stacklevel=2)
        return Instance(
            storage=storage, id=id, metaid=metaid,
            dims=(), dimensions=(), properties=()  # arrays
        )

    @classmethod
    def create_from_location(cls, driver, location, options=None, id=None):
        """Load the instance from storage specified by `driver`, `location`
        and `options`.  `id` is the id of the instance in the storage (not
        required if the storage only contains more one instance).
        """
        warnings.warn(
            "create_from_location() is deprecated, use from_location() "
            "instead.", DeprecationWarning, stacklevel=2)
        return Instance(
<<<<<<< HEAD
            driver=driver, location=str(location), options=options, id=id,
            dims=(), dimensions=(), properties=()  # arrays
        )

    def save(self, dest, location=None, options=None):
        """Saves this instance to url or storage.

        Call signatures:
          - save(url)
          - save(driver, location, options=None)
          - save(storage)
        """
        if isinstance(dest, Storage):
            self.save_to_storage(storage=dest)
        elif location:
            with Storage(dest, str(location), options) as storage:
                storage.save(self)
        elif isinstance(dest, str):
            self.save_to_url(dest)
        else:
            raise DLiteError('Arguments do not match any call signature')
=======
            driver=driver, location=location, options=options, id=id,
            dims=(), dimensions=(), properties=()  # arrays
        )
>>>>>>> 6b1a98c4

    def __getitem__(self, ind):
        if isinstance(ind, int):
            return self.get_property_by_index(ind)
        elif self.has_property(ind):
            return self.get_property(ind)
        elif isinstance(ind, int):
            raise IndexError('instance property index out of range: %d' % ind)
        else:
            raise KeyError('no such property: %s' % ind)

    def __setitem__(self, ind, value):
        if isinstance(ind, int):
            self.set_property_by_index(ind, value)
        elif self.has_property(ind):
            self.set_property(ind, value)
        elif isinstance(ind, int):
            raise IndexError('instance property index out of range: %d' % ind)
        else:
            raise KeyError('no such property: %s' % ind)

    def __contains__(self, item):
        return item in self.properties.keys()

    def __getattr__(self, name):
        if name == 'this':
            return object.__getattribute__(self, name)
        d = object.__getattribute__(self, '__dict__')
        if name in d:
            return d[name]
        elif self.has_property(name):
            return _get_property(self, name)
        elif self.has_dimension(name):
            return self.get_dimension_size(name)
        else:
            raise AttributeError('Instance object has no attribute %r' % name)

    def __setattr__(self, name, value):
        if name == 'this':
            object.__setattr__(self, name, value)
        elif _has_property(self, name):
            _set_property(self, name, value)
        else:
            object.__setattr__(self, name, value)

    def __dir__(self):
        return (object.__dir__(self) +
                [name for name in self.properties] +
                [d.name for d in self.meta.properties['dimensions']])

    def __hash__(self):
        return UUID(self.uuid).int

    def __eq__(self, other):
        return self.uuid == other.uuid

    def __str__(self):
        return self.asjson(indent=2)

    def __reduce__(self):
        # ensures that instances can be pickled
        def iterfun(inst):
           for i, prop in enumerate(inst.properties.values()):
               if isinstance(prop, np.ndarray):
                   p = np.zeros_like(prop)
                   p.flat = [p.asdict() if hasattr(p, 'asdict') else p
                             for p in prop]
               else:
                   p = prop.asdict() if hasattr(prop, 'asdict') else prop
               yield i, p
        return (
            Instance.create_from_metaid,
            (self.meta.uri, list(self.dimensions.values()), self.uuid),
            None,
            None,
            iterfun(self),
        )

    def __call__(self, dims=(), id=None):
        """Returns an uninitiated instance of this metadata."""
        if not self.is_meta:
            raise TypeError('data instances are not callable')
        if isinstance(dims, dict):
            dims = [dims[d.name] for d in self.properties['dimensions']]
        return Instance.create_from_metaid(self.uri, dims, id)

    def asdict(self):
        """Returns a dict representation of self."""
        d = OrderedDict()
        d['uuid'] = self.uuid
        d['meta'] = self.meta.uri
        if self.uri:
            d['uri'] = self.uri
        if self.is_meta:
            #d['name'] = self['name']
            #d['version'] = self['version']
            #d['namespace'] = self['namespace']
            d['description'] = self['description']
            d['dimensions'] = [dim.asdict() for dim in self['dimensions']]
            d['properties'] = [p.asdict() for p in self['properties']]
        else:
            d['dimensions'] = self.dimensions
            d['properties'] = {k: standardise(v, self.get_property_descr(k))
                               for k, v in self.properties.items()}
        if self.has_property('relations') and (
                self.is_meta or self.meta.has_property('relations')):
            d['relations'] = self['relations'].tolist()
        return d

    def asjson(self, **kwargs):
        """Returns a JSON representation of self.  Arguments are passed to
        json.dumps()."""
        return json.dumps(self.asdict(), cls=InstanceEncoder, **kwargs)
  %}

}<|MERGE_RESOLUTION|>--- conflicted
+++ resolved
@@ -285,28 +285,12 @@
 
     @classmethod
     def from_location(cls, driver, location, options=None, id=None):
-<<<<<<< HEAD
         """Load the instance from storage specified by `driver`, `location`
         and `options`.  `id` is the id of the instance in the storage (not
         required if the storage only contains more one instance).
         """
         return Instance(
             driver=driver, location=str(location), options=options, id=id,
-            dims=(), dimensions=(), properties=()  # arrays
-        )
-
-    @classmethod
-    def from_json(cls, jsoninput, id=None, metaid=None):
-=======
->>>>>>> 6b1a98c4
-        """Load the instance from storage specified by `driver`, `location`
-        and `options`.  `id` is the id of the instance in the storage (not
-        required if the storage only contains more one instance).
-        """
-        return Instance(
-<<<<<<< HEAD
-=======
-            driver=driver, location=location, options=options, id=id,
             dims=(), dimensions=(), properties=()  # arrays
         )
 
@@ -317,7 +301,6 @@
         required if the storage only contains more one instance).
         """
         return Instance(
->>>>>>> 6b1a98c4
             jsoninput=jsoninput, id=id, metaid=metaid,
             dims=(), dimensions=(), properties=()  # arrays
         )
@@ -392,7 +375,6 @@
             "create_from_location() is deprecated, use from_location() "
             "instead.", DeprecationWarning, stacklevel=2)
         return Instance(
-<<<<<<< HEAD
             driver=driver, location=str(location), options=options, id=id,
             dims=(), dimensions=(), properties=()  # arrays
         )
@@ -414,11 +396,6 @@
             self.save_to_url(dest)
         else:
             raise DLiteError('Arguments do not match any call signature')
-=======
-            driver=driver, location=location, options=options, id=id,
-            dims=(), dimensions=(), properties=()  # arrays
-        )
->>>>>>> 6b1a98c4
 
     def __getitem__(self, ind):
         if isinstance(ind, int):
@@ -532,6 +509,6 @@
         """Returns a JSON representation of self.  Arguments are passed to
         json.dumps()."""
         return json.dumps(self.asdict(), cls=InstanceEncoder, **kwargs)
-  %}
+%}
 
 }