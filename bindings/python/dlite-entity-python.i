/* -*- Python -*-  (not really, but good for syntax highlighting) */

/* Python-specific extensions to dlite-entity.i */
%pythoncode %{
import warnings
from uuid import UUID

import numpy as np


class InvalidMetadataError:
    """Malformed or invalid metadata."""


class Metadata(Instance):
    """A subclass of Instance for metadata.

    Arguments:
        uri: URI of the new metadata.
        dimensions: Sequence of Dimension instances describing each dimension.
        properties: Sequence of Property instances describing each property.
        description: Description of metadata.
    """
    def __new__(
            cls,
            uri: str,
            dimensions: "Sequence[Dimension]",
            properties: "Sequence[Property]",
            description: str = ''
    ):
        return Instance.create_metadata(
            uri, dimensions, properties, description)

    def __init__(self, *args, **kwargs):
        # Do nothing, just avoid calling Instance.__init__()
        #
        # The reason for this is that Instance.__init__() requires that the
        # first argument is a dlite.Instance object ().  All needed
        # instantiation is already done in __new__().
        pass

    def __repr__(self):
        return f"<Metadata: uri='{self.uri}'>"

    def __call__(self, dimensions=(), properties=None, id=None, dims=None):
        """Returns a new instance of this metadata.

        By default the instance is uninitialised, but with the `properties`
        argument it can be either partly or fully initialised.

        Arguments:
            dimensions: Either a dict mapping dimension names to values or
                a sequence of dimension values.
            properties: Dict of property name-property value pairs.  Used
                to initialise the instance (fully or partly).  A KeyError
                is raised if a key is not a valid property name.
            id: Id of the new instance.  The default is to create a
                random UUID.
            dims: Deprecated alias for `dimensions`.

        Returns:
            New instance.
        """
        if not self.is_meta:
            raise TypeError('data instances are not callable')
        if dims is not None:
            warnings.warn(
                "`dims` argument of metadata constructor is deprecated.\n"
                "Use `dimensions` instead.",
                DeprecationWarning,
                stacklevel=2,
            )
            dimensions = dims
        if isinstance(dimensions, dict):
            dimnames = [d.name for d in self.properties['dimensions']]
            dimensions = [dimensions[name] for name in dimnames]

        inst = Instance.from_metaid(self.uri, dimensions, id)
        if isinstance(properties, dict):
            for k, v in properties.items():
                inst[k] = v
        return inst

    # For convenience. Easier to use than self.properties["properties"]
    props = property(
        fget=lambda self: {p.name: p for p in self.properties["properties"]},
        doc="A dict mapping property name to the `Property` object for the "
        "described metadata.",
    )

    def getprop(self, name):
        """Returns the metadata property object with the given name."""
        if "properties" not in self.properties:
            raise InvalidMetadataError(
                'self.properties on metadata must contain a "properties" item'
            )
        lst = [p for p in self.properties["properties"] if p.name == name]
        if lst:
            return lst[0]
        raise _dlite.DLiteKeyError(
            f"Metadata {self.uri} has no such property: {name}")

    def dimnames(self):
        """Returns a list of all dimension names in this metadata."""
        if "dimensions" not in self.properties:
            return []
        return [d.name for d in self.properties['dimensions']]

    def propnames(self):
        """Returns a list of all property names in this metadata."""
        if "properties" not in self.properties:
            raise InvalidMetadataError(
                'self.properties on metadata must contain a "properties" item'
            )
        return [p.name for p in self.properties['properties']]


def standardise(v, prop, asdict=False):
    """Represent property value `v` as a standard python type.
    If `asdict` is true, dimensions, properties and relations will be
    represented with a dict, otherwise as a list of strings."""
    if asdict:
        conv = lambda x: x.asdict() if hasattr(x, 'asdict') else x
    else:
        conv = lambda x: list(x.asstrings()) if hasattr(x, 'asstrings') else x

    if prop.dtype == BlobType:
        if prop.ndims:
            V = np.fromiter(
                (''.join(f'{c:02x}' for c in s.item()) for s in v.flat),
                dtype=f'U{2*prop.size}')
            V.shape = v.shape
            return V.tolist()
        else:
            return ''.join(f'{c:02x}' for c in v)
    elif hasattr(v, 'tolist'):
        return [conv(x) for x in v.tolist()]
    else:
        return conv(v)


def get_instance(id: str, metaid: str = None, check_storages: bool = True) -> "Instance":
    """Return instance with given id.

    Arguments:
        id: ID of instance to return.
        metaid: If given, dlite will try to convert the instance to a new
            instance of ``metaid``.
        check_storages: Whether to check for the instance in storages listed
            in dlite.storage_path if the instance is not already in memory.

    Returns:
        DLite Instance.
    """
    if isinstance(id, Instance):
        inst = id
    else:
        id = str(id).rstrip("#/")
        if metaid and not isinstance(metaid, Instance):
            metaid = str(metaid).rstrip("#/")
        inst = _dlite.get_instance(id, metaid, check_storages)

    if inst is None:
<<<<<<< HEAD
        raise _dlite.DLiteMissingInstanceError(f"no such instance: {id}")
    elif inst.is_meta:
        inst.__class__ = Metadata
    elif inst.meta.uri == COLLECTION_ENTITY:
        inst.__class__ = Collection
    return inst
=======
        raise _dlite.DLiteError(f"no such instance: {id}")
    return instance_cast(inst)
>>>>>>> ece8707d


class _QuantityProperty:
    """A help class for providing access to properties as Pint quantites."""
    def __init__(self, inst):
        object.__setattr__(self, "_inst", inst)

    def __getattr__(self, name):
        return self._inst.get_property(name, as_quantity=True)

    def __getitem__(self, name):
        return self._inst.get_property(name, as_quantity=True)

    def __setattr__(self, name, value):
        raise _dlite.DLiteUnsupportedError(
            f"Assignment of proprety '{name}' is not supported with "
            "_QuantityProperty. Please assign directly to the instance."
        )

    def __setitem__(self, name, value):
        self.__setattr__(name, value)
%}


/* ---------
 * Dimension
 * --------- */
%extend _DLiteDimension {
  %pythoncode %{
    def __repr__(self):
        return 'Dimension(name=%r, description=%r)' % (
            self.name, self.description)

    def __eq__(self, other):
        """Returns true if `other` equals self."""
        return self.asdict() == other.asdict()

    def asdict(self):
        """Returns a dict representation of self."""
        d = {}
        d['name'] = self.name
        if self.description:
            d['description'] = self.description
        return d

    def asstrings(self):
        """Returns a representation of self as a tuple of strings."""
        return (self.name,
                '' if self.description is None else self.description)
  %}
}


/* --------
 * Property
 * -------- */
%extend _DLiteProperty {
  %pythoncode %{
    def __repr__(self):
        ref = ', ref=%r' % self.ref if self.ref else ''
        shape = ', shape=%r' % self.shape.tolist() if self.ndims else ''
        unit = ', unit=%r' % self.unit if self.unit else ''
        descr = ', description=%r' %self.description if self.description else ''
        return 'Property(%r, type=%r%s%s%s%s)' % (
            self.name, self.type, ref, shape, unit, descr)

    def __eq__(self, other):
        """Returns true if `other` equals self."""
        return self.asdict() == other.asdict()

    def asdict(self, soft7=True, exclude_name=False):
        """Returns a dict representation of self.

        Args:
            soft7: Whether to use new SOFT7 format.
            exclude_name: Whether to exclude "name" from the returned dict.
        """
        d = {}
        if not exclude_name:
            d['name'] = self.name
        d['type'] = self.get_type()
        if self.ref:
            d['ref'] = self.ref
        if self.ndims:
            d['shape' if soft7 else 'dims'] = self.shape.tolist()
        if self.unit:
            d['unit'] = self.unit
        if self.description:
            d['description'] = self.description
        return d

    def asstrings(self):
        """Returns a representation of self as a tuple of strings."""
        return (self.name, self.type, ','.join(str(d) for d in self.shape),
                '' if self.unit is None else self.unit,
                '' if self.description is None else self.description)

    type = property(get_type, doc='Type name.')
    dtype = property(get_dtype, doc='Type number.')
    shape = property(get_shape, set_shape, doc='Array of dimension indices.')

    # Too be removed...
    def _get_dims_depr(self):
        warnings.warn('Property `dims` is deprecated, use `shape` instead.',
                      DeprecationWarning, stacklevel=2)
        return self.get_shape()
    dims = property(_get_dims_depr, doc='Array of dimension indices. '
                    'Property `dims` is deprecated, use `shape` instead.')

  %}
}


/* --------
 * Relation
 * -------- */
%extend _Triple {
  %pythoncode %{
    def __repr__(self):
        return 'Relation(s=%r, p=%r, o=%r, id=%r)' % (
            self.s, self.p, self.o, self.id)

    def aspreferred(self):
        """Returns preferred Python representation."""
        return self.asstrings()

    def asdict(self):
        """Returns a dict representation of self."""
        d = dict(s=self.s, p=self.p, o=self.o)
        if self.id:
            d[id] = self.id

        return d

    def asstrings(self):
        """Returns a representation of self as a tuple of strings."""
        return (self.s, self.p, self.o)
  %}
}


/* --------
 * Instance
 * -------- */
%extend _DLiteInstance {

  int __len__(void) {
    return (int)$self->meta->_nproperties;
  }

  %newobject __repr__;
  char *__repr__(void) {
    int n=0;
    char buff[256];
    n += snprintf(buff+n, sizeof(buff)-n, "<Instance:");
    if ($self->uri && $self->uri[0])
      n += snprintf(buff+n, sizeof(buff)-n, " uri='%s'", $self->uri);
    else
      n += snprintf(buff+n, sizeof(buff)-n, " uuid='%s'", $self->uuid);
    n += snprintf(buff+n, sizeof(buff)-n, ">");
    return strdup(buff);
  }

  %newobject _c_ptr;
  PyObject *_c_ptr(void) {
    return PyCapsule_New($self, NULL, NULL);  // XXX - Add name and descructor
  }

  %pythoncode %{

    # Override default generated __init__() method
    def __init__(self, *args, **kwargs):

        # The swig-generated __new__() method is not a standard wrapper
        # function and therefore bypass the standard error checking.
        # Check manually that we are not in an error state.
        _dlite.errcheck()

        if self is None:
            raise _dlite.DLitePythonError(f"cannot create dlite.Instance")

        obj = _dlite.new_Instance(*args, **kwargs)

        # The swig-internal Instance_swiginit() function is not a standard
        # wrapper function and therefore bypass the standard error checking.
        # Therefore, check manually that it doesn't produce an error.
        _dlite.Instance_swiginit(self, obj)
        _dlite.errcheck()

        if not hasattr(self, 'this') or not getattr(self, 'this'):
            raise _dlite.DLitePythonError(f"cannot initiate dlite.Instance")
        instance_cast(self)

    def get_meta(self):
        """Returns reference to metadata."""
        meta = self._get_meta()
        assert meta.is_meta
        meta.__class__ = Metadata
        return meta

    def get_property_descr(self, name):
        """Return a Property object for property `name`."""
        for p in self.meta['properties']:
            if p.name == name:
                return p
        raise ValueError(
            f'No property "{name}" in '
            f'"{self.uri if self.uri else self.meta.uri}"'
        )

    meta = property(get_meta, doc="Reference to the metadata of this instance.")
    dimensions = property(
        lambda self: dict((d.name, int(v))
                          for d, v in zip(self.meta['dimensions'],
                                          self.get_dimensions())),
        doc='Dictionary with dimensions name-value pairs.')
    properties = property(lambda self:
        {p.name: self[p.name] for p in self.meta['properties']},
        doc='Dictionary with property name-value pairs.')
    is_data = property(_is_data, doc='Whether this is a data instance.')
    is_meta = property(_is_meta, doc='Whether this is a metadata instance.')
    is_metameta = property(_is_metameta,
                           doc='Whether this is a meta-metadata instance.')
    q = property(lambda self: _QuantityProperty(self),
                 doc='Provide property access as pint Quantity.')

    def set_property(self, name, value, unit=None):
        """Set the value of property `name`.

        If you have pint installed, you can use the `unit` argument to
        specify the unit of `value` (which should be convertable to the
        unit of the property).  Alternatively, you can provide `value`
        as a `pint.Quantity`.
        """
        if self.is_frozen():
            raise _dlite.DLiteUnsupportedError(
                'frozen instance does not support assignment of property '
                f'{name}'
            )
        propunit = self.get_property_descr(name).unit
        if unit and not propunit:
            raise _dlite.DLiteTypeError(
                f"cannot set dimensionless property '{name}' with a unit"
            )
        if propunit and unit and unit != propunit:
            try:
                import pint
            except ModuleNotFoundError as exc:
                raise _dlite.DLiteUnsupportedError(
                    f"Cannot set property '{name}' with specified unit. "
                    "Please install pint."
                ) from exc
            else:
                value = pint.Quantity(value, unit)
        if hasattr(value, "m_as"):
            value = value.to(propunit).m
        _set_property(self, name, value)

    def get_property(self, name, unit=None, as_quantity=False):
        """Returns the value of property `name`.

        If you have pint installed, you can use the `unit` argument to
        specify the unit to return `value` in (which should be
        convertable to the unit of the property).  If `as_quantity` is
        true, `value` will be returned as a `pint.Quantity`.
        """
        propunit = self.get_property_descr(name).unit
        if unit and not propunit:
            raise _dlite.DLiteTypeError(
                f"cannot get dimensionless property '{name}' with a unit"
            )
        value = _get_property(self, name)
        if (propunit and unit and unit != propunit) or as_quantity:
            try:
                import pint
            except ModuleNotFoundError as exc:
                raise _dlite.DLiteUnsupportedError(
                    f"Cannot get property '{name}' with specified unit. "
                    "Please install pint."
                ) from exc
            else:
                value = pint.Quantity(value, propunit if propunit else "")
                if unit:
                    value.to(unit)
                if not as_quantity:
                    value = value.m
        return value

    @classmethod
    def from_metaid(cls, metaid, dims, id=None):
        """Create a new instance of metadata `metaid`.  `dims` must be a
        sequence with the size of each dimension.  All values initialized
        to zero.  If `id` is None, a random UUID is generated.  Otherwise
        the UUID is derived from `id`.
        """
        if isinstance(dims, dict):
            meta = get_instance(metaid)
            dims = [dims[dim.name] for dim in meta.properties['dimensions']]
        # Allow metaid to be an Instance
        if isinstance(metaid, Instance):
            metaid = metaid.uri
        return Instance(
            metaid=metaid, dims=dims, id=id,
            dimensions=(), properties=()  # arrays must not be None
        )

    @classmethod
    def from_url(cls, url, metaid=None):
        """Load the instance from `url`.  The URL should be of the form
        ``driver://location?options#id``.
        If `metaid` is provided, the instance is tried mapped to this
        metadata before it is returned.
        """
        return Instance(
            url=url, metaid=metaid,
            dims=(), dimensions=(), properties=()  # arrays
        )

    @classmethod
    def from_storage(cls, storage, id=None, metaid=None):
        """Load the instance from `storage`.  `id` is the id of the instance
        in the storage (not required if the storage only contains more one
        instance).
        If `metaid` is provided, the instance is tried mapped to this
        metadata before it is returned.
        """
        return Instance(
            storage=storage, id=id, metaid=metaid,
            dims=(), dimensions=(), properties=()  # arrays
        )

    @classmethod
    def from_location(cls, driver, location, options=None, id=None):
        """Load the instance from storage specified by `driver`, `location`
        and `options`.  `id` is the id of the instance in the storage (not
        required if the storage only contains more one instance).
        """
        return Instance(
            driver=driver, location=str(location), options=options, id=id,
            dims=(), dimensions=(), properties=()  # arrays
        )

    @classmethod
    def from_json(cls, jsoninput, id=None, metaid=None):
        """Load the instance from json input."""
        return Instance(
            jsoninput=jsoninput, id=id, metaid=metaid,
            dims=(), dimensions=(), properties=()  # arrays
        )

    @classmethod
    def from_bson(cls, bsoninput):
        """Load the instance from bson input."""
        return Instance(
            bsoninput=bsoninput,
            dims=(), dimensions=(), properties=()  # arrays
        )

    @classmethod
    def from_dict(cls, d, id=None, single=None, check_storages=True):
        """Load the instance from dictionary.

        Arguments:
            d: Dict to parse.  It should be of the same form as returned
                by the Instance.asdict() method.
            id: Identity of the returned instance.

                If `d` is in single-entity form with no explicit 'uuid' or
                'uri', its identity will be assigned by `id`.  Otherwise
                `id` must be consistent with the 'uuid' and/or 'uri'
                fields of `d`.

                If `d` is in multi-entity form, `id` is used to select the
                instance to return.
            single: A boolean, None or "auto".  Determines whether to
                assume that the dict is in single-entity form.
                If `single` is None or "auto", the form is inferred.
            check_storages: Whether to check if the instance already exists
                in storages specified in `dlite.storage_path`.

        Returns:
            New instance.
        """
        from dlite.utils import instance_from_dict
        return instance_from_dict(
            d, id=id, single=single, check_storages=check_storages,
        )

    @classmethod
    def from_bytes(cls, driver, buffer, id=None):
        """Load the instance with ID `id` from bytes `buffer` using the
        given storage driver.
        """
        return _from_bytes(driver, buffer, id=id)

    @classmethod
    def create_metadata(cls, uri, dimensions, properties, description):
        """Create a new metadata entity (instance of entity schema) casted
        to an instance.
        """
        return Instance(
            uri=uri, dimensions=dimensions, properties=properties,
            description=description,
            dims=()  # arrays
        )

    @classmethod
    def create_from_metaid(cls, metaid, dims, id=None):
        """Create a new instance of metadata `metaid`.  `dims` must be a
        sequence with the size of each dimension.  All values initialized
        to zero.  If `id` is None, a random UUID is generated.  Otherwise
        the UUID is derived from `id`.
        """
        warnings.warn(
            "create_from_metaid() is deprecated, use from_metaid() instead.",
            DeprecationWarning, stacklevel=2)
        if isinstance(dims, dict):
            meta = get_instance(metaid)
            dims = [dims[dim.name] for dim in meta.properties['dimensions']]
        return Instance(
            metaid=metaid, dims=dims, id=id,
            dimensions=(), properties=()  # arrays must not be None
        )

    @classmethod
    def create_from_url(cls, url, metaid=None):
        """Load the instance from `url`.  The URL should be of the form
        ``driver://location?options#id``.
        If `metaid` is provided, the instance is tried mapped to this
        metadata before it is returned.
        """
        warnings.warn(
            "create_from_url() is deprecated, use from_url() instead.",
            DeprecationWarning, stacklevel=2)
        return Instance(
            url=url, metaid=metaid,
            dims=(), dimensions=(), properties=()  # arrays
        )

    @classmethod
    def create_from_storage(cls, storage, id=None, metaid=None):
        """Load the instance from `storage`.  `id` is the id of the instance
        in the storage (not required if the storage only contains more one
        instance).
        If `metaid` is provided, the instance is tried mapped to this
        metadata before it is returned.
        """
        warnings.warn(
            "create_from_storage() is deprecated, use from_storage() instead.",
            DeprecationWarning, stacklevel=2)
        return Instance(
            storage=storage, id=id, metaid=metaid,
            dims=(), dimensions=(), properties=()  # arrays
        )

    @classmethod
    def create_from_location(cls, driver, location, options=None, id=None):
        """Load the instance from storage specified by `driver`, `location`
        and `options`.  `id` is the id of the instance in the storage (not
        required if the storage only contains more one instance).
        """
        warnings.warn(
            "create_from_location() is deprecated, use from_location() "
            "instead.", DeprecationWarning, stacklevel=2)
        return Instance(
            driver=driver, location=str(location), options=options, id=id,
            dims=(), dimensions=(), properties=()  # arrays
        )

    def save(self, dest, location=None, options=None):
        """Saves this instance to url or storage.

        Call signatures:
          - save(url)
          - save(driver, location, options=None)
          - save(storage)
        """
        if isinstance(dest, Storage):
            self.save_to_storage(storage=dest)
        elif location:
            with Storage(dest, str(location), options) as storage:
                storage.save(self)
        elif isinstance(dest, str):
            self.save_to_url(dest)
        else:
            raise _dlite.DLiteTypeError(
                'Arguments to save() do not match any of the call signatures'
            )

    def __getitem__(self, ind):
        if isinstance(ind, int):
            value = self.get_property_by_index(ind)
        elif self.has_property(ind):
            value = _get_property(self, ind)
        elif isinstance(ind, int):
            raise _dlite.DLiteIndexError(
                'instance property index out of range: %d' % ind
            )
        else:
            raise _dlite.DLiteKeyError('no such property: %s' % ind)
        if isinstance(value, np.ndarray) and self.is_frozen():
            value.flags.writeable = False  # ensure immutability
        return value

    def __setitem__(self, ind, value):
        if self.is_frozen():
            raise _dlite.DLiteUnsupportedError(
                f'frozen instance does not support assignment of property '
                f'{ind}')
        if isinstance(ind, int):
            self.set_property_by_index(ind, value)
        elif self.has_property(ind):
            self.set_property(ind, value)
        elif isinstance(ind, int):
            raise _dlite.DLiteIndexError(
                'instance property index out of range: %d' % ind
            )
        else:
            raise _dlite.DLiteKeyError('no such property: %s' % ind)

    def __contains__(self, item):
        return item in self.properties.keys()

    def __getattr__(self, name):
        if name == 'this':
            return object.__getattribute__(self, name)
        d = object.__getattribute__(self, '__dict__')
        if name in d:
            value = d[name]
        elif self.has_property(name):
            value = _get_property(self, name)
        elif self.has_dimension(name):
            value = self.get_dimension_size(name)
        else:
            raise _dlite.DLiteAttributeError(
                'Instance object has no attribute %r' % name
            )
        if isinstance(value, np.ndarray) and self.is_frozen():
            value.flags.writeable = False  # ensure immutability
        return value

    def __setattr__(self, name, value):
        if name == 'this':
            object.__setattr__(self, name, value)
        elif self.is_frozen():
            raise _dlite.DLiteUnsupportedError(
                f"frozen instance does not support assignment of property "
                f"'{name}'"
            )
        elif _has_property(self, name):
            self.set_property(name, value)
        else:
            object.__setattr__(self, name, value)

    def __dir__(self):
        return (object.__dir__(self) +
                [name for name in self.properties] +
                [d.name for d in self.meta.properties['dimensions']])

    def __hash__(self):
        return UUID(self.uuid).int

    def __eq__(self, other):
        return self.uuid == other.uuid

    def __str__(self):
        return self.asjson()

    def copy(self, newid=None):
        """Returns a copy of this instance.  If `newid` is given, it
        will be the id of the new instance, otherwise it will be given
        a random UUID."""
        newinst = self._copy(newid=newid)
        return instance_cast(newinst)

    def __reduce__(self):
        # ensures that instances can be pickled
        def iterfun(inst):
           for i, prop in enumerate(inst.properties.values()):
               if isinstance(prop, np.ndarray):
                   p = np.zeros_like(prop)
                   p.flat = [p.asdict() if hasattr(p, 'asdict') else p
                             for p in prop]
               else:
                   p = prop.asdict() if hasattr(prop, 'asdict') else prop
               yield i, p
        return (
            Instance.from_metaid,
            (self.meta.uri, list(self.dimensions.values()), self.uuid),
            None,
            None,
            iterfun(self),
        )

    def asdict(self, soft7=True, uuid=True, single=True):
        """Returns a dict representation of self.

        Arguments:
            soft7: Whether to structure metadata as SOFT7.
            uuid: Whether to include UUID in the dict.
            single: Whether to return in single-entity format.
                If None, single-entity format is used for metadata and
                multi-entity format for data instances.
        """
        dct = d = {}
        if single is None:
            single = self.is_meta

        if not single:
            d = {}
            dct[self.uuid] = d

        if uuid:
            d['uuid'] = self.uuid
        if self.uri:
            d['uri'] = self.uri
        d['meta'] = self.meta.uri
        if self.is_meta:
            d['description'] = self['description']
            if soft7:
                d['dimensions'] = {dim.name: dim.description
                                   for dim in self['dimensions']}
                d['properties'] = {p.name: p.asdict(exclude_name=True)
                                   for p in self['properties']}
            else:
                d['dimensions'] = [dim.asdict() for dim in self['dimensions']]
                d['properties'] = [p.asdict(soft7=False)
                                   for p in self['properties']]
        else:
            d['dimensions'] = self.dimensions
            d['properties'] = {k: standardise(v, self.get_property_descr(k))
                               for k, v in self.properties.items()}
        if self.has_property('relations') and (
                self.is_meta or self.meta.has_property('relations')):
            d['relations'] = self['relations'].tolist()
        return dct

    def asjson(self, indent=0, single=None,
               urikey=False, with_uuid=False, with_meta=False,
               with_arrays=False, no_parent=False,
               soft7=None, uuid=None):
        """Returns a JSON representation of self.

        Arguments:
            indent: Number of spaces to indent each line with.
            single: Whether to return single-entity format.  Default is
                single-entity format for metadata and multi-entity format
                for data instances.
            urikey: Use uri (if it exists) as JSON key in multi-entity format.
            with_uuid: Whether to include UUID in output.
            with_meta: Always include "meta" field, even for entities.
            with_arrays: Write metadata dimensions and properties as jSON
                arrays (old format).
            no_parent: Do not include transaction parent info.
            soft7: Whether to structure metadata as SOFT7. Deprecated.
                Use `with_arrays=False` instead.
            uuid: Alias for `with_uuid`. Deprecated.
        """
        if single is None:
            single = self.is_meta

        if soft7 is not None:
            warnings.warn(
                "`soft7` argument of asjson() is deprecated, use "
                "`with_arrays` (negated) instead.",
                 DeprecationWarning, stacklevel=2)
            with_arrays = not bool(soft7)

        if uuid is not None:
            warnings.warn(
                "`uuid` argument of asjson() is deprecated, use "
                "`with_uuid` instead.",
                 DeprecationWarning, stacklevel=2)
            with_uuid = bool(uuid)

        return self._asjson(indent=indent, single=single, urikey=urikey,
                            with_uuid=with_uuid, with_meta=with_meta,
                            with_arrays=with_arrays, no_parent=no_parent)


    # Deprecated methods
    def tojson(self, indent=0, single=False,
               urikey=False, with_uuid=False, with_meta=False,
               with_arrays=False, no_parent=False,
               soft7=None, uuid=None):
        """Deprecated alias for asjson()."""
        warnings.warn(
            'tojson() is deprecated, use asjson() instead.',
             DeprecationWarning, stacklevel=2)
        return self._asjson(indent=indent, single=single, urikey=urikey,
                            with_uuid=with_uuid, with_meta=with_meta,
                            with_arrays=with_arrays, no_parent=no_parent)

    def get_copy(self):
        """Returns a copy of self.

        This method is deprecated.  Use copy() instead.
        """
        warnings.warn(
            "Instance.get_copy() is deprecated.  Use Instance.copy() instead.",
            DeprecationWarning, stacklevel=2)
        return self.copy()

    @property
    def q(self):
        """ to work with quantities """
        from dlite.quantity import get_quantity_helper
        return get_quantity_helper(self)

    def get_quantity(self, name):
        return self.q[name]

    def set_quantity(self, name, value, unit):
        self.q[name] = (value, unit)

%}


}<|MERGE_RESOLUTION|>--- conflicted
+++ resolved
@@ -161,17 +161,8 @@
         inst = _dlite.get_instance(id, metaid, check_storages)
 
     if inst is None:
-<<<<<<< HEAD
         raise _dlite.DLiteMissingInstanceError(f"no such instance: {id}")
-    elif inst.is_meta:
-        inst.__class__ = Metadata
-    elif inst.meta.uri == COLLECTION_ENTITY:
-        inst.__class__ = Collection
-    return inst
-=======
-        raise _dlite.DLiteError(f"no such instance: {id}")
     return instance_cast(inst)
->>>>>>> ece8707d
 
 
 class _QuantityProperty:
