#!/usr/bin/env python
"""doxy2swig.py [options] index.xml output.i

Doxygen XML to SWIG docstring converter (improved version).

Converts Doxygen generated XML files into a file containing docstrings
for use by SWIG.

index.xml is your doxygen generated XML file and output.i is where the
output will be written (the file will be clobbered).
"""
#
# The current version of this code is hosted on a github repository:
#   https://github.com/m7thon/doxy2swig
#
# This code is implemented using Mark Pilgrim's code as a guideline:
#   http://www.faqs.org/docs/diveintopython/kgp_divein.html
#
# Original Author: Prabhu Ramachandran
# Modified by:     Michael Thon (June 2015)
# License: BSD style
#
# Thanks:
#   Johan Hake:  the include_function_definition feature
#   Bill Spotz:  bug reports and testing.
#   Sebastian Henschel:   Misc. enhancements.
#
# Changes:
# June 2015 (Michael Thon):
#   - class documentation:
#     -c: add constructor call signatures and a "Constructors" section
#         collecting the respective docs (e.g. for python)
#     -a: add "Attributes" section collecting the documentation for member
#         variables (e.g. for python)
#   - overloaded functions:
#     -o: collect all documentation into one "Overloaded function" section
#   - option to include function definition / signature renamed to -f
#   - formatting:
#     + included function signatures slightly reformatted
#     + option (-t) to turn off/on type information for funciton signatures
#     + lists (incl. nested and ordered)
#     + attempt to produce docstrings that render nicely as markdown
#     + translate code, emphasis, bold, linebreak, hruler, blockquote,
#       verbatim, heading tags to markdown
#     + new text-wrapping and option -w to specify the text width
#

import optparse
import os.path
import re
import sys
import textwrap
from xml.dom import minidom


def my_open_read(source):
    if hasattr(source, "read"):
        return source
    else:
        try:
            return open(source, encoding="utf-8")
        except TypeError:
            return open(source)


def my_open_write(dest):
    if hasattr(dest, "write"):
        return dest
    else:
        try:
            return open(dest, "w", encoding="utf-8")
        except TypeError:
            return open(dest, "w")


# MARK: Text handling:
def shift(txt, indent="    ", prepend=""):
    """Return a list corresponding to the lines of text in the `txt` list
    indented by `indent`. Prepend instead the string given in `prepend` to the
    beginning of the first line. Note that if len(prepend) > len(indent), then
    `prepend` will be truncated (doing better is tricky!). This preserves a
    special '' entry at the end of `txt` (see `do_para` for the meaning).
    """
    if type(indent) is int:
        indent = indent * " "
    special_end = txt[-1:] == [""]
    lines = "".join(txt).splitlines(True)
    for i in range(1, len(lines)):
        if lines[i].strip() or indent.strip():
            lines[i] = indent + lines[i]
    if not lines:
        return prepend
    prepend = prepend[: len(indent)]
    indent = indent[len(prepend) :]
    lines[0] = prepend + indent + lines[0]
    ret = ["".join(lines)]
    if special_end:
        ret.append("")
    return ret


class Doxy2SWIG:
    """Converts Doxygen generated XML files into a file containing
    docstrings that can be used by SWIG-1.3.x that have support for
    feature("docstring").  Once the data is parsed it is stored in
    self.pieces.

    """

    def __init__(
        self,
        src,
        with_function_signature=False,
        with_type_info=False,
        with_constructor_list=False,
        with_attribute_list=False,
        with_overloaded_functions=False,
        textwidth=80,
        quiet=False,
    ):
        """Initialize the instance given a source object.  `src` can
        be a file or filename.  If you do not want to include function
        definitions from doxygen then set
        `include_function_definition` to `False`.  This is handy since
        this allows you to use the swig generated function definition
        using %feature("autodoc", [0,1]).

        """
        # options:
        self.with_function_signature = with_function_signature
        self.with_type_info = with_type_info
        self.with_constructor_list = with_constructor_list
        self.with_attribute_list = with_attribute_list
        self.with_overloaded_functions = with_overloaded_functions
        self.textwidth = textwidth
        self.quiet = quiet

        # state:
        self.indent = 0
        self.listitem = ""
        self.pieces = []

        f = my_open_read(src)
        self.my_dir = os.path.dirname(f.name)
        self.xmldoc = minidom.parse(f).documentElement
        f.close()

        self.pieces.append("\n// File: %s\n" % os.path.basename(f.name))

        self.space_re = re.compile(r"\s+")
        self.lead_spc = re.compile(r'^(%feature\S+\s+\S+\s*?)"\s+(\S)')
        self.multi = 0
        self.ignores = [
            "inheritancegraph",
            "param",
            "listofallmembers",
            "innerclass",
            "name",
            "declname",
            "incdepgraph",
            "invincdepgraph",
            "programlisting",
            "type",
            "references",
            "referencedby",
            "location",
            "collaborationgraph",
            "reimplements",
            "reimplementedby",
            "derivedcompoundref",
            "basecompoundref",
            "argsstring",
            "definition",
            "exceptions",
        ]
        # self.generics = []

    def generate(self):
        """Parses the file set in the initialization.  The resulting
        data is stored in `self.pieces`.

        """
        self.parse(self.xmldoc)

    def write(self, fname):
        o = my_open_write(fname)
        o.write("".join(self.pieces))
        o.write("\n")
        o.close()

    def parse(self, node):
        """Parse a given node.  This function in turn calls the
        `parse_<nodeType>` functions which handle the respective
        nodes.

        """
        pm = getattr(self, "parse_%s" % node.__class__.__name__)
        pm(node)

    def parse_Document(self, node):
        self.parse(node.documentElement)

    def parse_Text(self, node):
        txt = node.data
        if txt == " ":
            # this can happen when two tags follow in a text, e.g.,
            # " ...</emph> <formaula>$..." etc.
            # here we want to keep the space.
            self.add_text(txt)
            return
        txt = txt.replace("\\", r"\\")
        txt = txt.replace('"', r"\"")
        # ignore pure whitespace
        m = self.space_re.match(txt)
        if not (m and len(m.group()) == len(txt)):
            self.add_text(txt)

    def parse_Comment(self, node):
        """Parse a `COMMENT_NODE`.  This does nothing for now."""
        return

    def parse_Element(self, node):
        """Parse an `ELEMENT_NODE`.  This calls specific
        `do_<tagName>` handers for different elements.  If no handler
        is available the `subnode_parse` method is called.  All
        tagNames specified in `self.ignores` are simply ignored.

        """
        name = node.tagName
        ignores = self.ignores
        if name in ignores:
            return
        attr = "do_%s" % name
        if hasattr(self, attr):
            handlerMethod = getattr(self, attr)
            handlerMethod(node)
        else:
            self.subnode_parse(node)
            # if name not in self.generics: self.generics.append(name)

    # MARK: Special format parsing
<<<<<<< HEAD
    def subnode_parse(self, node, pieces=None, indent=0, ignore=[], restrict=None):
=======
    def subnode_parse(
        self, node, pieces=None, indent=0, ignore=[], restrict=None
    ):
>>>>>>> 9e524484
        """Parse the subnodes of a given node. Subnodes with tags in the
        `ignore` list are ignored. If pieces is given, use this as target for
        the parse results instead of self.pieces. Indent all lines by the amount
        given in `indent`. Note that the initial content in `pieces` is not
        indented. The final result is in any case added to self.pieces."""
        if pieces is not None:
            old_pieces, self.pieces = self.pieces, pieces
        else:
            old_pieces = []
        if type(indent) is int:
            indent = indent * " "
        if len(indent) > 0:
            pieces = "".join(self.pieces)
            i_piece = pieces[: len(indent)]
            if self.pieces[-1:] == [""]:
                self.pieces = [pieces[len(indent) :]] + [""]
            elif self.pieces != []:
                self.pieces = [pieces[len(indent) :]]
        self.indent += len(indent)
        for n in node.childNodes:
            if restrict is not None:
                if n.nodeType == n.ELEMENT_NODE and n.tagName in restrict:
                    self.parse(n)
            elif n.nodeType != n.ELEMENT_NODE or n.tagName not in ignore:
                self.parse(n)
        if len(indent) > 0:
            self.pieces = shift(self.pieces, indent, i_piece)
        self.indent -= len(indent)
        old_pieces.extend(self.pieces)
        self.pieces = old_pieces

    def surround_parse(self, node, pre_char, post_char):
        """Parse the subnodes of a given node. Subnodes with tags in the
        `ignore` list are ignored. Prepend `pre_char` and append `post_char` to
        the output in self.pieces."""
        self.add_text(pre_char)
        self.subnode_parse(node)
        self.add_text(post_char)

    # MARK: Helper functions
    def get_specific_subnodes(self, node, name, recursive=0):
        """Given a node and a name, return a list of child `ELEMENT_NODEs`, that
        have a `tagName` matching the `name`. Search recursively for `recursive`
        levels.
        """
        children = [x for x in node.childNodes if x.nodeType == x.ELEMENT_NODE]
        ret = [x for x in children if x.tagName == name]
        if recursive > 0:
            for x in children:
                ret.extend(self.get_specific_subnodes(x, name, recursive - 1))
        return ret

    def get_specific_nodes(self, node, names):
        """Given a node and a sequence of strings in `names`, return a
        dictionary containing the names as keys and child
        `ELEMENT_NODEs`, that have a `tagName` equal to the name.

        """
        nodes = [
            (x.tagName, x)
            for x in node.childNodes
            if x.nodeType == x.ELEMENT_NODE and x.tagName in names
        ]
        return dict(nodes)

    def add_text(self, value):
        """Adds text corresponding to `value` into `self.pieces`."""
        if isinstance(value, (list, tuple)):
            self.pieces.extend(value)
        else:
            self.pieces.append(value)

    def start_new_paragraph(self):
        """Make sure to create an empty line. This is overridden, if the previous
        text ends with the special marker ''. In that case, nothing is done.
        """
        if self.pieces[-1:] == [""]:  # respect special marker
            return
        elif self.pieces == []:  # first paragraph, add '\n', override with ''
            self.pieces = ["\n"]
        elif self.pieces[-1][-1:] != "\n":  # previous line not ended
            self.pieces.extend(["  \n", "\n"])
        else:  # default
            self.pieces.append("\n")

    def add_line_with_subsequent_indent(self, line, indent=4):
        """Add line of text and wrap such that subsequent lines are indented
        by `indent` spaces.
        """
        if isinstance(line, (list, tuple)):
            line = "".join(line)
        line = line.strip()
        width = self.textwidth - self.indent - indent
        wrapped_lines = textwrap.wrap(line[indent:], width=width)
        for i in range(len(wrapped_lines)):
            if wrapped_lines[i] != "":
                wrapped_lines[i] = indent * " " + wrapped_lines[i]
<<<<<<< HEAD
        self.pieces.append(line[:indent] + "\n".join(wrapped_lines)[indent:] + "  \n")
=======
        self.pieces.append(
            line[:indent] + "\n".join(wrapped_lines)[indent:] + "  \n"
        )
>>>>>>> 9e524484

    def extract_text(self, node):
        """Return the string representation of the node or list of nodes by parsing the
        subnodes, but returning the result as a string instead of adding it to `self.pieces`.
        Note that this allows extracting text even if the node is in the ignore list.
        """
        if not isinstance(node, (list, tuple)):
            node = [node]
        pieces, self.pieces = self.pieces, [""]
        for n in node:
            for sn in n.childNodes:
                self.parse(sn)
        ret = "".join(self.pieces)
        self.pieces = pieces
        return ret

    def get_function_signature(self, node):
        """Returns the function signature string for memberdef nodes."""
        name = self.extract_text(self.get_specific_subnodes(node, "name"))
        if self.with_type_info:
            argsstring = self.extract_text(
                self.get_specific_subnodes(node, "argsstring")
            )
        else:
            argsstring = []
            param_id = 1
            for n_param in self.get_specific_subnodes(node, "param"):
                declname = self.extract_text(
                    self.get_specific_subnodes(n_param, "declname")
                )
                if not declname:
                    declname = "arg" + str(param_id)
                defval = self.extract_text(
                    self.get_specific_subnodes(n_param, "defval")
                )
                if defval:
                    defval = "=" + defval
                argsstring.append(declname + defval)
                param_id = param_id + 1
            argsstring = "(" + ", ".join(argsstring) + ")"
        type = self.extract_text(self.get_specific_subnodes(node, "type"))
        function_definition = name + argsstring
        if type != "" and type != "void":
            function_definition = function_definition + " -> " + type
        return "`" + function_definition + "`  "

    # MARK: Special parsing tasks (need to be called manually)
    def make_constructor_list(self, constructor_nodes, classname):
        """Produces the "Constructors" section and the constructor signatures
        (since swig does not do so for classes) for class docstrings."""
        if constructor_nodes == []:
            return
        self.add_text(["\n", "Constructors", "\n", "------------"])
        for n in constructor_nodes:
            self.add_text("\n")
<<<<<<< HEAD
            self.add_line_with_subsequent_indent("* " + self.get_function_signature(n))
            self.subnode_parse(n, pieces=[], indent=4, ignore=["definition", "name"])
=======
            self.add_line_with_subsequent_indent(
                "* " + self.get_function_signature(n)
            )
            self.subnode_parse(
                n, pieces=[], indent=4, ignore=["definition", "name"]
            )
>>>>>>> 9e524484

    def make_attribute_list(self, node):
        """Produces the "Attributes" section in class docstrings for public
        member variables (attributes).
        """
        atr_nodes = []
        for n in self.get_specific_subnodes(node, "memberdef", recursive=2):
            if (
                n.attributes["kind"].value == "variable"
                and n.attributes["prot"].value == "public"
            ):
                atr_nodes.append(n)
        if not atr_nodes:
            return
        self.add_text(["\n", "Attributes", "\n", "----------"])
        for n in atr_nodes:
            name = self.extract_text(self.get_specific_subnodes(n, "name"))
            self.add_text(["\n* ", "`", name, "`", " : "])
            self.add_text(
<<<<<<< HEAD
                ["`", self.extract_text(self.get_specific_subnodes(n, "type")), "`"]
=======
                [
                    "`",
                    self.extract_text(self.get_specific_subnodes(n, "type")),
                    "`",
                ]
>>>>>>> 9e524484
            )
            self.add_text("  \n")
            restrict = ["briefdescription", "detaileddescription"]
            self.subnode_parse(n, pieces=[""], indent=4, restrict=restrict)

    def get_memberdef_nodes_and_signatures(self, node, kind):
        """Collects the memberdef nodes and corresponding signatures that
        correspond to public function entries that are at most depth 2 deeper
        than the current (compounddef) node. Returns a dictionary with
        function signatures (what swig expects after the %feature directive)
        as keys, and a list of corresponding memberdef nodes as values."""
        sig_dict = {}
        sig_prefix = ""
        if kind in ("file", "namespace"):
            ns_node = node.getElementsByTagName("innernamespace")
            if not ns_node and kind == "namespace":
                ns_node = node.getElementsByTagName("compoundname")
            if ns_node:
                sig_prefix = self.extract_text(ns_node[0]) + "::"
        elif kind in ("class", "struct"):
            # Get the full function name.
            cn_node = node.getElementsByTagName("compoundname")
            sig_prefix = self.extract_text(cn_node[0]) + "::"

        md_nodes = self.get_specific_subnodes(node, "memberdef", recursive=2)
        for n in md_nodes:
            if n.attributes["prot"].value != "public":
                continue
            if n.attributes["kind"].value in ["variable", "typedef"]:
                continue
            if not self.get_specific_subnodes(n, "definition"):
                continue
            name = self.extract_text(self.get_specific_subnodes(n, "name"))
            if name[:8] == "operator":
                continue
            sig = sig_prefix + name
            if sig in sig_dict:
                sig_dict[sig].append(n)
            else:
                sig_dict[sig] = [n]
        return sig_dict

<<<<<<< HEAD
    def handle_typical_memberdefs_no_overload(self, signature, memberdef_nodes):
        """Produce standard documentation for memberdef_nodes."""
        for n in memberdef_nodes:
            self.add_text(["\n", '%feature("docstring") ', signature, ' "', "\n"])
            if self.with_function_signature:
                self.add_line_with_subsequent_indent(self.get_function_signature(n))
=======
    def handle_typical_memberdefs_no_overload(
        self, signature, memberdef_nodes
    ):
        """Produce standard documentation for memberdef_nodes."""
        for n in memberdef_nodes:
            self.add_text(
                ["\n", '%feature("docstring") ', signature, ' "', "\n"]
            )
            if self.with_function_signature:
                self.add_line_with_subsequent_indent(
                    self.get_function_signature(n)
                )
>>>>>>> 9e524484
            self.subnode_parse(n, pieces=[], ignore=["definition", "name"])
            self.add_text(['";', "\n"])

    def handle_typical_memberdefs(self, signature, memberdef_nodes):
        """Produces docstring entries containing an "Overloaded function"
        section with the documentation for each overload, if the function is
        overloaded and self.with_overloaded_functions is set. Else, produce
        normal documentation.
        """
        if len(memberdef_nodes) == 1 or not self.with_overloaded_functions:
            self.handle_typical_memberdefs_no_overload(
                signature, memberdef_nodes
            )
            return

        self.add_text(["\n", '%feature("docstring") ', signature, ' "', "\n"])
        if self.with_function_signature:
            for n in memberdef_nodes:
<<<<<<< HEAD
                self.add_line_with_subsequent_indent(self.get_function_signature(n))
=======
                self.add_line_with_subsequent_indent(
                    self.get_function_signature(n)
                )
>>>>>>> 9e524484
        self.add_text("\n")
        self.add_text(["Overloaded function", "\n", "-------------------"])
        for n in memberdef_nodes:
            self.add_text("\n")
<<<<<<< HEAD
            self.add_line_with_subsequent_indent("* " + self.get_function_signature(n))
            self.subnode_parse(n, pieces=[], indent=4, ignore=["definition", "name"])
=======
            self.add_line_with_subsequent_indent(
                "* " + self.get_function_signature(n)
            )
            self.subnode_parse(
                n, pieces=[], indent=4, ignore=["definition", "name"]
            )
>>>>>>> 9e524484
        self.add_text(['";', "\n"])

    # MARK: Tag handlers
    def do_linebreak(self, node):
        self.add_text("  ")

    def do_ndash(self, node):
        self.add_text("--")

    def do_mdash(self, node):
        self.add_text("---")

    def do_emphasis(self, node):
        self.surround_parse(node, "*", "*")

    def do_bold(self, node):
        self.surround_parse(node, "**", "**")

    def do_computeroutput(self, node):
        self.surround_parse(node, "`", "`")

    def do_heading(self, node):
        self.start_new_paragraph()
        pieces, self.pieces = self.pieces, [""]
        level = int(node.attributes["level"].value)
        self.subnode_parse(node)
        if level == 1:
            self.pieces.insert(0, "\n")
            self.add_text(["\n", len("".join(self.pieces).strip()) * "="])
        elif level == 2:
            self.add_text(["\n", len("".join(self.pieces).strip()) * "-"])
        elif level >= 3:
            self.pieces.insert(0, level * "#" + " ")
        # make following text have no gap to the heading:
        pieces.extend(["".join(self.pieces) + "  \n", ""])
        self.pieces = pieces

    def do_verbatim(self, node):
        self.start_new_paragraph()
        self.subnode_parse(node, pieces=[""], indent=4)

    def do_blockquote(self, node):
        self.start_new_paragraph()
        self.subnode_parse(node, pieces=[""], indent="> ")

    def do_hruler(self, node):
        self.start_new_paragraph()
        self.add_text("* * * * *  \n")

    def do_includes(self, node):
        self.add_text("\nC++ includes: ")
        self.subnode_parse(node)
        self.add_text("\n")

    # MARK: Para tag handler
    def do_para(self, node):
        """This is the only place where text wrapping is automatically performed.
        Generally, this function parses the node (locally), wraps the text, and
        then adds the result to self.pieces. However, it may be convenient to
        allow the previous content of self.pieces to be included in the text
        wrapping. For this, use the following *convention*:
        If self.pieces ends with '', treat the _previous_ entry as part of the
        current paragraph. Else, insert new-line and start a new paragraph
        and "wrapping context".
        Paragraphs always end with '  \n', but if the parsed content ends with
        the special symbol '', this is passed on.
        """
        if self.pieces[-1:] == [""]:
            pieces, self.pieces = self.pieces[:-2], self.pieces[-2:-1]
        else:
            self.add_text("\n")
            pieces, self.pieces = self.pieces, [""]
        self.subnode_parse(node)
        dont_end_paragraph = self.pieces[-1:] == [""]
        # Now do the text wrapping:
        width = self.textwidth - self.indent
        wrapped_para = []
        for line in "".join(self.pieces).splitlines():
            keep_markdown_newline = line[-2:] == "  "
            w_line = textwrap.wrap(line, width=width, break_long_words=False)
            if w_line == []:
                w_line = [""]
            if keep_markdown_newline:
                w_line[-1] = w_line[-1] + "  "
            for wl in w_line:
                wrapped_para.append(wl + "\n")
        if wrapped_para:
            if wrapped_para[-1][-3:] != "  \n":
                wrapped_para[-1] = wrapped_para[-1][:-1] + "  \n"
            if dont_end_paragraph:
                wrapped_para.append("")
        pieces.extend(wrapped_para)
        self.pieces = pieces

    # MARK: List tag handlers
    def do_itemizedlist(self, node):
        if self.listitem == "":
            self.start_new_paragraph()
        elif self.pieces != [] and self.pieces[-1:] != [""]:
            self.add_text("\n")
        listitem = self.listitem
        if self.listitem in ["*", "-"]:
            self.listitem = "-"
        else:
            self.listitem = "*"
        self.subnode_parse(node)
        self.listitem = listitem

    def do_orderedlist(self, node):
        if self.listitem == "":
            self.start_new_paragraph()
        elif self.pieces != [] and self.pieces[-1:] != [""]:
            self.add_text("\n")
        listitem = self.listitem
        self.listitem = 0
        self.subnode_parse(node)
        self.listitem = listitem

    def do_listitem(self, node):
        try:
            self.listitem = int(self.listitem) + 1
            item = str(self.listitem) + ". "
        except:
            item = str(self.listitem) + " "
        self.subnode_parse(node, item, indent=4)

    # MARK: Parameter list tag handlers
    def do_parameterlist(self, node):
        self.start_new_paragraph()
        text = "unknown"
        for key, val in node.attributes.items():
            if key == "kind":
                if val == "param":
                    text = "Parameters"
                elif val == "exception":
                    text = "Exceptions"
                elif val == "retval":
                    text = "Returns"
                else:
                    text = val
                break
        if self.indent == 0:
            self.add_text([text, "\n", len(text) * "-", "\n"])
        else:
            self.add_text([text, ":  \n"])
        self.subnode_parse(node)

    def do_parameteritem(self, node):
        self.subnode_parse(node, pieces=["* ", ""])

    def do_parameternamelist(self, node):
        self.subnode_parse(node)
        self.add_text([" :", "  \n"])

    def do_parametername(self, node):
        if self.pieces != [] and self.pieces != ["* ", ""]:
            self.add_text(", ")
        data = self.extract_text(node)
        self.add_text(["`", data, "`"])

    def do_parameterdescription(self, node):
        self.subnode_parse(node, pieces=[""], indent=4)

    # MARK: Section tag handler
    def do_simplesect(self, node):
        kind = node.attributes["kind"].value
        if kind in ("date", "rcs", "version"):
            return
        self.start_new_paragraph()
        if kind == "warning":
            self.subnode_parse(node, pieces=["**Warning**: ", ""], indent=4)
        elif kind == "see":
            self.subnode_parse(node, pieces=["See also: ", ""], indent=4)
        elif kind == "return":
            if self.indent == 0:
                pieces = ["Returns", "\n", len("Returns") * "-", "\n", ""]
            else:
                pieces = ["Returns:", "\n", ""]
            self.subnode_parse(node, pieces=pieces)
        else:
            self.subnode_parse(node, pieces=[kind + ": ", ""], indent=4)

    # MARK: %feature("docstring") producing tag handlers
    def do_compounddef(self, node):
        """This produces %feature("docstring") entries for classes, and handles
        class, namespace and file memberdef entries specially to allow for
        overloaded functions. For other cases, passes parsing on to standard
        handlers (which may produce unexpected results).
        """
        kind = node.attributes["kind"].value
        if kind in ("class", "struct"):
            prot = node.attributes["prot"].value
            if prot != "public":
                return
            self.add_text("\n\n")
            classdefn = self.extract_text(
                self.get_specific_subnodes(node, "compoundname")
            )
            classname = classdefn.split("::")[-1]
            self.add_text('%%feature("docstring") %s "\n' % classdefn)

            if self.with_constructor_list:
                constructor_nodes = []
<<<<<<< HEAD
                for n in self.get_specific_subnodes(node, "memberdef", recursive=2):
=======
                for n in self.get_specific_subnodes(
                    node, "memberdef", recursive=2
                ):
>>>>>>> 9e524484
                    if n.attributes["prot"].value == "public":
                        if (
                            self.extract_text(
                                self.get_specific_subnodes(n, "definition")
                            )
                            == classdefn + "::" + classname
                        ):
                            constructor_nodes.append(n)
                for n in constructor_nodes:
                    self.add_line_with_subsequent_indent(
                        self.get_function_signature(n)
                    )

            names = ("briefdescription", "detaileddescription")
            sub_dict = self.get_specific_nodes(node, names)
            for n in ("briefdescription", "detaileddescription"):
                if n in sub_dict:
                    self.parse(sub_dict[n])
            if self.with_constructor_list:
                self.make_constructor_list(constructor_nodes, classname)
            if self.with_attribute_list:
                self.make_attribute_list(node)

            sub_list = self.get_specific_subnodes(node, "includes")
            if sub_list:
                self.parse(sub_list[0])
            self.add_text(['";', "\n"])

            names = [
                "compoundname",
                "briefdescription",
                "detaileddescription",
                "includes",
            ]
            self.subnode_parse(node, ignore=names)

        elif kind in ("file", "namespace"):
            nodes = node.getElementsByTagName("sectiondef")
            for n in nodes:
                self.parse(n)

        # now explicitely handle possibly overloaded member functions.
        if kind in ["class", "struct", "file", "namespace"]:
            md_nodes = self.get_memberdef_nodes_and_signatures(node, kind)
            for sig in md_nodes:
                self.handle_typical_memberdefs(sig, md_nodes[sig])

    def do_memberdef(self, node):
        """Handle cases outside of class, struct, file or namespace. These are
        now dealt with by `handle_overloaded_memberfunction`.
        Do these even exist???
        """
        prot = node.attributes["prot"].value
        id = node.attributes["id"].value
        kind = node.attributes["kind"].value
        tmp = node.parentNode.parentNode.parentNode
        compdef = tmp.getElementsByTagName("compounddef")[0]
        cdef_kind = compdef.attributes["kind"].value
        if cdef_kind in ("file", "namespace", "class", "struct"):
            # These cases are now handled by `handle_typical_memberdefs`
            return
        if prot != "public":
            return
        first = self.get_specific_nodes(node, ("definition", "name"))
        name = self.extract_text(first["name"])
        if name[:8] == "operator":  # Don't handle operators yet.
            return
        if not "definition" in first or kind in ["variable", "typedef"]:
            return

        data = self.extract_text(first["definition"])
        self.add_text("\n")
        self.add_text(["/* where did this entry come from??? */", "\n"])
        self.add_text('%feature("docstring") %s "\n%s' % (data, data))

        for n in node.childNodes:
            if n not in first.values():
                self.parse(n)
        self.add_text(['";', "\n"])

    # MARK: Entry tag handlers (dont print anything meaningful)
    def do_sectiondef(self, node):
        kind = node.attributes["kind"].value
        if kind in ("public-func", "func", "user-defined", ""):
            self.subnode_parse(node)

    def do_header(self, node):
        """For a user defined section def a header field is present
        which should not be printed as such, so we comment it in the
        output."""
        data = self.extract_text(node)
        self.add_text("\n/*\n %s \n*/\n" % data)
        # If our immediate sibling is a 'description' node then we
        # should comment that out also and remove it from the parent
        # node's children.
        parent = node.parentNode
        idx = parent.childNodes.index(node)
        if len(parent.childNodes) >= idx + 2:
            nd = parent.childNodes[idx + 2]
            if nd.nodeName == "description":
                nd = parent.removeChild(nd)
                self.add_text("\n/*")
                self.subnode_parse(nd)
                self.add_text("\n*/\n")

    def do_member(self, node):
        kind = node.attributes["kind"].value
        refid = node.attributes["refid"].value
        if kind == "function" and refid[:9] == "namespace":
            self.subnode_parse(node)

    def do_doxygenindex(self, node):
        self.multi = 1
        comps = node.getElementsByTagName("compound")
        for c in comps:
            refid = c.attributes["refid"].value
            fname = refid + ".xml"
            if not os.path.exists(fname):
                fname = os.path.join(self.my_dir, fname)
            if not self.quiet:
                print("parsing file: %s" % fname)
            p = Doxy2SWIG(
                fname,
                with_function_signature=self.with_function_signature,
                with_type_info=self.with_type_info,
                with_constructor_list=self.with_constructor_list,
                with_attribute_list=self.with_attribute_list,
                with_overloaded_functions=self.with_overloaded_functions,
                textwidth=self.textwidth,
                quiet=self.quiet,
            )
            p.generate()
            self.pieces.extend(p.pieces)


# MARK: main
def main():
    usage = __doc__
    parser = optparse.OptionParser(usage)
    parser.add_option(
        "-f",
        "--function-signature",
        action="store_true",
        default=False,
        dest="f",
        help='include function signature in the documentation. This is handy when not using swig auto-generated function definitions %feature("autodoc", [0,1])',
    )
    parser.add_option(
        "-t",
        "--type-info",
        action="store_true",
        default=False,
        dest="t",
        help="include type information for arguments in function signatures. This is similar to swig autodoc level 1",
    )
    parser.add_option(
        "-c",
        "--constructor-list",
        action="store_true",
        default=False,
        dest="c",
        help="generate a constructor list for class documentation. Useful for target languages where the object construction should be documented in the class documentation.",
    )
    parser.add_option(
        "-a",
        "--attribute-list",
        action="store_true",
        default=False,
        dest="a",
        help="generate an attributes list for class documentation. Useful for target languages where class attributes should be documented in the class documentation.",
    )
    parser.add_option(
        "-o",
        "--overloaded-functions",
        action="store_true",
        default=False,
        dest="o",
        help="collect all documentation for overloaded functions. Useful for target languages that have no concept of overloaded functions, but also to avoid having to attach the correct docstring to each function overload manually",
    )
    parser.add_option(
        "-w",
        "--width",
        type="int",
        action="store",
        dest="w",
        default=80,
        help="textwidth for wrapping (default: 80). Note that the generated lines may include 2 additional spaces (for markdown).",
    )
    parser.add_option(
        "-q",
        "--quiet",
        action="store_true",
        default=False,
        dest="q",
        help="be quiet and minimize output",
    )

    options, args = parser.parse_args()
    if len(args) != 2:
        parser.error("no input and output specified")

    p = Doxy2SWIG(
        args[0],
        with_function_signature=options.f,
        with_type_info=options.t,
        with_constructor_list=options.c,
        with_attribute_list=options.a,
        with_overloaded_functions=options.o,
        textwidth=options.w,
        quiet=options.q,
    )
    p.generate()
    p.write(args[1])


if __name__ == "__main__":
    main()<|MERGE_RESOLUTION|>--- conflicted
+++ resolved
@@ -239,13 +239,7 @@
             # if name not in self.generics: self.generics.append(name)
 
     # MARK: Special format parsing
-<<<<<<< HEAD
     def subnode_parse(self, node, pieces=None, indent=0, ignore=[], restrict=None):
-=======
-    def subnode_parse(
-        self, node, pieces=None, indent=0, ignore=[], restrict=None
-    ):
->>>>>>> 9e524484
         """Parse the subnodes of a given node. Subnodes with tags in the
         `ignore` list are ignored. If pieces is given, use this as target for
         the parse results instead of self.pieces. Indent all lines by the amount
@@ -343,13 +337,7 @@
         for i in range(len(wrapped_lines)):
             if wrapped_lines[i] != "":
                 wrapped_lines[i] = indent * " " + wrapped_lines[i]
-<<<<<<< HEAD
         self.pieces.append(line[:indent] + "\n".join(wrapped_lines)[indent:] + "  \n")
-=======
-        self.pieces.append(
-            line[:indent] + "\n".join(wrapped_lines)[indent:] + "  \n"
-        )
->>>>>>> 9e524484
 
     def extract_text(self, node):
         """Return the string representation of the node or list of nodes by parsing the
@@ -405,17 +393,8 @@
         self.add_text(["\n", "Constructors", "\n", "------------"])
         for n in constructor_nodes:
             self.add_text("\n")
-<<<<<<< HEAD
             self.add_line_with_subsequent_indent("* " + self.get_function_signature(n))
             self.subnode_parse(n, pieces=[], indent=4, ignore=["definition", "name"])
-=======
-            self.add_line_with_subsequent_indent(
-                "* " + self.get_function_signature(n)
-            )
-            self.subnode_parse(
-                n, pieces=[], indent=4, ignore=["definition", "name"]
-            )
->>>>>>> 9e524484
 
     def make_attribute_list(self, node):
         """Produces the "Attributes" section in class docstrings for public
@@ -435,15 +414,7 @@
             name = self.extract_text(self.get_specific_subnodes(n, "name"))
             self.add_text(["\n* ", "`", name, "`", " : "])
             self.add_text(
-<<<<<<< HEAD
                 ["`", self.extract_text(self.get_specific_subnodes(n, "type")), "`"]
-=======
-                [
-                    "`",
-                    self.extract_text(self.get_specific_subnodes(n, "type")),
-                    "`",
-                ]
->>>>>>> 9e524484
             )
             self.add_text("  \n")
             restrict = ["briefdescription", "detaileddescription"]
@@ -486,27 +457,12 @@
                 sig_dict[sig] = [n]
         return sig_dict
 
-<<<<<<< HEAD
     def handle_typical_memberdefs_no_overload(self, signature, memberdef_nodes):
         """Produce standard documentation for memberdef_nodes."""
         for n in memberdef_nodes:
             self.add_text(["\n", '%feature("docstring") ', signature, ' "', "\n"])
             if self.with_function_signature:
                 self.add_line_with_subsequent_indent(self.get_function_signature(n))
-=======
-    def handle_typical_memberdefs_no_overload(
-        self, signature, memberdef_nodes
-    ):
-        """Produce standard documentation for memberdef_nodes."""
-        for n in memberdef_nodes:
-            self.add_text(
-                ["\n", '%feature("docstring") ', signature, ' "', "\n"]
-            )
-            if self.with_function_signature:
-                self.add_line_with_subsequent_indent(
-                    self.get_function_signature(n)
-                )
->>>>>>> 9e524484
             self.subnode_parse(n, pieces=[], ignore=["definition", "name"])
             self.add_text(['";', "\n"])
 
@@ -525,28 +481,13 @@
         self.add_text(["\n", '%feature("docstring") ', signature, ' "', "\n"])
         if self.with_function_signature:
             for n in memberdef_nodes:
-<<<<<<< HEAD
                 self.add_line_with_subsequent_indent(self.get_function_signature(n))
-=======
-                self.add_line_with_subsequent_indent(
-                    self.get_function_signature(n)
-                )
->>>>>>> 9e524484
         self.add_text("\n")
         self.add_text(["Overloaded function", "\n", "-------------------"])
         for n in memberdef_nodes:
             self.add_text("\n")
-<<<<<<< HEAD
             self.add_line_with_subsequent_indent("* " + self.get_function_signature(n))
             self.subnode_parse(n, pieces=[], indent=4, ignore=["definition", "name"])
-=======
-            self.add_line_with_subsequent_indent(
-                "* " + self.get_function_signature(n)
-            )
-            self.subnode_parse(
-                n, pieces=[], indent=4, ignore=["definition", "name"]
-            )
->>>>>>> 9e524484
         self.add_text(['";', "\n"])
 
     # MARK: Tag handlers
@@ -750,13 +691,7 @@
 
             if self.with_constructor_list:
                 constructor_nodes = []
-<<<<<<< HEAD
                 for n in self.get_specific_subnodes(node, "memberdef", recursive=2):
-=======
-                for n in self.get_specific_subnodes(
-                    node, "memberdef", recursive=2
-                ):
->>>>>>> 9e524484
                     if n.attributes["prot"].value == "public":
                         if (
                             self.extract_text(
@@ -810,7 +745,6 @@
         Do these even exist???
         """
         prot = node.attributes["prot"].value
-        id = node.attributes["id"].value
         kind = node.attributes["kind"].value
         tmp = node.parentNode.parentNode.parentNode
         compdef = tmp.getElementsByTagName("compounddef")[0]
