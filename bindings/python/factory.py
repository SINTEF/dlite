# -*- coding: utf-8 -*-
"""A module that makes it easy to add dlite functionality to existing classes.

Class customisations
--------------------
In order to handle special cases, the following methods may be
defined/overridden in the class that is to be extended:

```python
_dlite_get_<name>(self, name)
_dlite_set_<name>(self, name, value)
_dlite__new__(cls, inst)
```

"""
from __future__ import annotations

import copy
from typing import TYPE_CHECKING

import numpy as np

from .dlite import Instance, Storage

if TYPE_CHECKING:  # pragma: no cover
    from typing import Any, Callable, List, Optional, Tuple, Union

    from dlite import Metadata


class FactoryError(Exception):
    """Base exception for factory errors."""


class IncompatibleClassError(FactoryError):
    """Raised if an extended class is not compatible with its dlite
    metadata."""


class MetaExtension(type):
    """Metaclass for BaseExtension."""

    def __init__(cls, name, bases, attr) -> None:
        super().__init__(name, bases, attr)


class BaseExtension(metaclass=MetaExtension):
    """Base class for extension.

    Except for `dlite_id`, all arguments are passed further to the `__init__()`
    function of the class we are inheriting from.

    If `instanceid` is given, the id of the underlying dlite instance
    will be set to it.
    """

    def __init__(self, *args, instanceid: str = None, **kwargs) -> None:
        self._theclass.__init__(self, *args, **kwargs)
        self._dlite_init(instanceid=instanceid)

    def _dlite_init(self, instanceid: str = None) -> None:
        """Initialise the underlying DLite Instance.

        If `id` is given, the id of the underlying DLite Instance will be
        set to it.

        Arguments:
            instanceid: A DLite ID (UUID) to use for the underlying DLite
                Instance.
        """
        dims = self._dlite_infer_dimensions()
        self.dlite_inst = Instance.from_metaid(self.dlite_meta.uri, dims, instanceid)
        self._dlite_assign_properties()

    def _dlite_get(self, name: str) -> "Any":
        """Returns the value of property `name` from the wrapped object.

        Arguments:
            name: The property to retrieve.

        Returns:
            The property value.
        """
        if hasattr(self, f"_dlite_get_{name}"):
            return getattr(self, f"_dlite_get_{name}")()

        if hasattr(self, f"get_{name}"):
            return getattr(self, f"get_{name}")()

        return getattr(self, name)

    def _dlite_set(self, name: str, value: "Any") -> None:
        """Sets value of property ``name`` in the wrapped object.

        Arguments:
            name: The property to set a value for.
            value: The value to set for the property.
        """
        if hasattr(self, f"_dlite_set_{name}"):
            getattr(self, f"_dlite_set_{name}")(value)
        elif hasattr(self, f"set_{name}"):
            getattr(self, f"set_{name}")(value)
        else:
            setattr(self, name, value)

    def _dlite_infer_dimensions(
        self,
        meta: "Optional[Metadata]" = None,
        getter: "Optional[Callable[[str], Any]]" = None,
    ) -> "List[int]":
        """Returns inferred property dimensions from __dict__."""
        meta = meta if meta is not None else self.dlite_meta
        getter = getter if getter is not None else self._dlite_get

        dims = [-1] * len(meta.properties["dimensions"])
        dimnames = [dim.name for dim in meta.properties["dimensions"]]
        for prop in meta.properties["properties"]:
            if prop.ndims:
                value = getter(prop.name)
                array = (
<<<<<<< HEAD
                    np.array(value, copy=False) if value else np.zeros([0] * prop.ndims)
=======
                    np.array(value, copy=False)
                    if value is not None
                    else np.zeros([0] * prop.ndims)
>>>>>>> 9e524484
                )
                if array.ndim < prop.ndims:
                    raise ValueError(
                        f"Expected {prop.ndims} dimensions for array property "
                        f"{prop.name!r}; got {array.ndim}"
                    )
                for i, pdim in enumerate(prop.dims):
                    if pdim in dimnames:
                        n = dimnames.index(pdim)
                        if dims[n] == -1:
                            dims[n] = array.shape[i]
                        elif array.shape[i] and dims[n] != array.shape[i]:
                            raise ValueError(
                                "Inconsistent length of dimension "
                                f"{meta.properties['dimensions'][n].name!r}; was "
                                f"{dims[n]} but got {array.shape[i]} for property "
                                f"{prop.name!r}"
                            )
        if min(dims) < 0:
            raise ValueError("Cannot infer all dimensions")
        return dims

    def _dlite_assign_properties(self) -> None:
        """Assigns all dlite properties from extended object."""
        for prop in self.dlite_meta.properties["properties"]:
            name = prop.name
            self.dlite_inst[name] = self._dlite_get(name)

    @classmethod
    def _dlite__new__(cls, inst=None):
        """Class method returning a new uninitialised instance of the class
        that is extended.

        This method simply returns `cls.__new__(cls)`.

        Override this method if the extended class already defines a
        `__new__()` method.
        """
        return cls.__new__(cls)

    def dlite_assign(self, inst: Instance) -> None:
        """Assigns self from dlite instance `inst`."""
        if self.dlite_meta.uri != inst.meta.uri:
            raise TypeError(
                f"Expected instance of metadata {self.dlite_meta.uri!r}, got "
                f"{inst.meta.uri!r}"
            )
        for prop in self.dlite_meta.properties["properties"]:
            name = prop.name
            self._dlite_set(name, inst[name])

    def dlite_load(self, *args) -> None:
        """Loads dlite instance from storage and assign self from it.
        The arguments `args` are passed to dlite.Instance.from_storage()."""
        inst = Instance.from_storage(*args)
        self._dlite_assign(inst)


def instancefactory(theclass: type, inst: Instance) -> "Any":
    """Returns an extended instance of `theclass` initiated from dlite
    instance ``inst``.

    Arguments:
        theclass: The class to instantiate an object from using `inst`.
        inst: A DLite Instance to use as source for a `theclass` instance
            object.

    Returns:
        A `theclass` instance object based on the DLite Instance `inst`.

    """
    cls = classfactory(theclass, meta=inst.meta)
    obj = cls._dlite__new__(inst)
    obj.dlite_assign(inst)
    obj.dlite_meta = inst.meta
    obj.dlite_inst = inst
    return obj


def objectfactory(
    obj: "Any",
    meta: "Optional[Metadata]" = None,
    deepcopy: bool = False,
    cls: "Optional[type]" = None,
    url: "Optional[str]" = None,
    storage: "Optional[Union[Storage, Tuple[str, str, str]]]" = None,
    id: "Optional[str]" = None,
    instanceid: "Optional[str]" = None,
) -> "Any":
    """Returns an extended copy of `obj`.

    The `url`, `storage`, and `id` arguments are passed to `classfactory()`.

    Arguments:
        obj: A Python object.
        meta: A DLite Metadata Instance.
        deepcopy: Whether to perform a deep copy.  Otherwise a shallow copy
            is performed.
        cls: A class to use for the new object. If this is not supplied,
            the new object will be of the same class as the original.
        url: If given and `meta` is not given, load metadata from this URL.
            It should be of the form `driver://location?options#id`.
        storage: If given and `meta` and `url` are not given, load metadata
            from this storage.
        id: A unique ID referring to the metadata if `storage` is provided.
        instanceid: A DLite ID (UUID) to use for the underlying DLite Instance.

    Returns:
        A new, extended copy of the Python object `obj`.

    """
    cls = (
        cls
        if cls is not None
        else classfactory(
            obj.__class__,
            meta=meta,
            url=url,
            storage=storage,
            id=id,
        )
    )
    new = copy.deepcopy(obj) if deepcopy else copy.copy(obj)
    new.__class__ = cls
    new._dlite_init(instanceid=instanceid)
    return new


def classfactory(
    theclass: type,
    meta: "Optional[Metadata]" = None,
    url: "Optional[str]" = None,
    storage: "Optional[Union[Storage, Tuple[str, str, str]]]" = None,
    id: "Optional[str]" = None,
) -> type:
    """Factory function that returns a new class that inherits from both
    `theclass` and `BaseExtension`.

    Arguments:
        theclass: The class to extend.
        meta: Metadata instance.
        url: If given and `meta` is not given, load metadata from this URL.
            It should be of the form `driver://location?options#id`.
        storage: If given and `meta` and `url` are not given, load metadata
            from this storage.
        id: A unique ID referring to the metadata if `storage` is provided.

    Returns:
        A new class based on `theclass` and `BaseExtensions`.

    """
    if meta is None:
        if url is not None:
            meta = Instance.from_url(url)
        elif storage is not None:
            if isinstance(storage, Storage):
                meta = Instance.from_storage(storage, id)
            else:
                meta = Instance.from_driver(*storage, id=id)
        else:
            raise TypeError("`meta`, `url`, or `storage` must be provided.")

    if not meta.is_meta:
        raise TypeError("`meta` must refer to metadata.")

    attr = {
        "dlite_meta": meta,
        "_theclass": theclass,
        "__init__": BaseExtension.__init__,
    }

    return type(meta.name, (theclass, BaseExtension), attr)<|MERGE_RESOLUTION|>--- conflicted
+++ resolved
@@ -118,13 +118,9 @@
             if prop.ndims:
                 value = getter(prop.name)
                 array = (
-<<<<<<< HEAD
-                    np.array(value, copy=False) if value else np.zeros([0] * prop.ndims)
-=======
                     np.array(value, copy=False)
                     if value is not None
                     else np.zeros([0] * prop.ndims)
->>>>>>> 9e524484
                 )
                 if array.ndim < prop.ndims:
                     raise ValueError(
