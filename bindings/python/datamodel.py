"""Module that simplifies creating a data model."""
import ast
import warnings

import dlite
from dlite.utils import instance_from_dict


class DataModelError(dlite.DLiteError):
    """Raised if the datamodel is inconsistent."""


class MissingDimensionError(DataModelError):
    """Raised if a dimension referred to in a property is not defined."""


class UnusedDimensionError(DataModelError):
    """Raised if a dimension is not referred to in any property."""


class DataModel:
    """Class for creating a data model."""

    def __init__(self, uri, schema=None, description=None):
        """Initialise

        Parameters:
            uri: URI identifying the data model.
            schema: URI of the metadata for the data model.  Defaults to
              EntitySchema.
            description: Human description of the data model.
        """
        self.uri = uri
        self._set_schema(schema)
        self.description = description
        self.dimensions = {}
        self.properties = {}
        self.relations = []

    schema = property(
        lambda self: self._schema,
        lambda self, schema: self._set_schema(schema),
        doc="Meta-metadata for the datamodel.",
    )

    def _set_schema(self, schema):
        if not schema:
            self._schema = dlite.get_instance(dlite.ENTITY_SCHEMA)
        elif isinstance(schema, dlite.Instance):
            self._schema = schema
        elif isinstance(schema, str):
            self._schema = dlite.get_instance(schema)
        else:
            TypeError("`schema` must be a string or a DLite metadata schema.")

    def add_dimension(self, name, description):
        """Add dimension with given `name` and description to data model."""
        if name in self.dimensions:
            raise KeyError(f'A dimension named "{name}" already exists')
        self.dimensions[name] = dlite.Dimension(name, description)

    def add_property(self, name, type, shape=None, unit=None, description=None):
        """Add property to data model.

        Parameters:
            name: Property label.
            type: Property type.
            shape: Shape of Property.  Default is scalar.
            unit: Unit. Default is dimensionless.
            description: Human description.
            dims: Deprecated alias for `shape`.
        """
        if dims:
            if not shape:
                shape = dims
            warnings.warn(
                "Argument `dims` is deprecated. Use `shape` instead.",
                DeprecationWarning,
                stacklevel=2,
            )

        if name in self.properties:
            raise KeyError(f'A property named "{name}" already exists')

        self.properties[name] = dlite.Property(
            name=name,
            type=type,
            shape=shape,
            unit=unit,
            description=description,
        )

    def _get_dims_variables(self):
        """Returns a set of all dimension names referred to in property shape."""
        names = set()
        for prop in self.properties.values():
            if prop.shape is not None:
                for dim in prop.shape:
<<<<<<< HEAD
            if prop.shape is not None:
                for dim in prop.shape:
=======
>>>>>>> 70aacb63
                    tree = ast.parse(dim)
                    names.update(
                        node.id
                        for node in ast.walk(tree)
                        if isinstance(node, ast.Name)
                    )
        return names

    def get_missing_dimensions(self):
        """Returns a set of dimension names referred to in property shapes but
        is not in dimensions.
        """
        return self._get_dims_variables().difference(self.dimensions)

    def get_unused_dimensions(self):
        """Returns a set of dimensions not referred to in any property shapes.
        """
        return set(self.dimensions).difference(self._get_dims_variables())

    def validate(self):
        """Raises an exception if there are missing or unused dimensions."""
        missing = self.get_missing_dimensions()
        if missing:
            raise MissingDimensionError(f"Missing dimensions: {missing}")
        unused = self.get_unused_dimensions()
        if unused:
            raise UnusedDimensionError(f"Unused dimensions: {unused}")

    def get(self):
        """Returns a DLite Metadata created from the datamodel."""
        self.validate()
        shape = [len(self.dimensions), len(self.properties)]
        if 'nrelations' in self.schema:
            shape.append(len(self.relations))

        # Hmm, there seems to be a bug when instantiating from schema.
        # The returned metadata seems not to be initialised, i.e.
        # dlite_meta_init() seems not be called on it...
        #
        # For now, lets assume that it is EntitySchema.
        if self.schema.uri != dlite.ENTITY_SCHEMA:
            raise NotImplementedError(
                f"Currently only entity schema is supported"
            )

        #meta = self.schema(shape, id=self.uri)
        #meta.description = self.description
        #meta['dimensions'] = list(self.dimensions.values())
        #meta['properties'] = list(self.properties.values())
        #if 'relations' in meta:
        #    meta['relations'] = self.relations
        # return meta

        return dlite.Instance.create_metadata(
            uri=self.uri,
            dimensions=list(self.dimensions.values()),
            properties=list(self.properties.values()),
            description=self.description,
        )<|MERGE_RESOLUTION|>--- conflicted
+++ resolved
@@ -60,11 +60,13 @@
         self.dimensions[name] = dlite.Dimension(name, description)
 
     def add_property(self, name, type, shape=None, unit=None, description=None):
+    def add_property(self, name, type, shape=None, unit=None, description=None):
         """Add property to data model.
 
         Parameters:
             name: Property label.
             type: Property type.
+            shape: Shape of Property.  Default is scalar.
             shape: Shape of Property.  Default is scalar.
             unit: Unit. Default is dimensionless.
             description: Human description.
@@ -86,21 +88,20 @@
             name=name,
             type=type,
             shape=shape,
+            shape=shape,
             unit=unit,
             description=description,
         )
 
     def _get_dims_variables(self):
         """Returns a set of all dimension names referred to in property shape."""
+        """Returns a set of all dimension names referred to in property shape."""
         names = set()
         for prop in self.properties.values():
             if prop.shape is not None:
                 for dim in prop.shape:
-<<<<<<< HEAD
             if prop.shape is not None:
                 for dim in prop.shape:
-=======
->>>>>>> 70aacb63
                     tree = ast.parse(dim)
                     names.update(
                         node.id
@@ -133,7 +134,9 @@
         """Returns a DLite Metadata created from the datamodel."""
         self.validate()
         shape = [len(self.dimensions), len(self.properties)]
+        shape = [len(self.dimensions), len(self.properties)]
         if 'nrelations' in self.schema:
+            shape.append(len(self.relations))
             shape.append(len(self.relations))
 
         # Hmm, there seems to be a bug when instantiating from schema.
