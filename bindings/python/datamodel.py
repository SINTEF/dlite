--- conflicted
+++ resolved
@@ -59,13 +59,9 @@
             raise KeyError(f'A dimension named "{name}" already exists')
         self.dimensions[name] = dlite.Dimension(name, description)
 
-<<<<<<< HEAD
-    def add_property(self, name, type, shape=None, unit=None, description=None):
-=======
     def add_property(
         self, name, type, shape=None, unit=None, description=None, dims=None
     ):
->>>>>>> 8799cebc
         """Add property to data model.
 
         Parameters:
@@ -91,22 +87,14 @@
         self.properties[name] = dlite.Property(
             name=name,
             type=type,
-<<<<<<< HEAD
             shape=shape,
-=======
-            dims=shape,
->>>>>>> 8799cebc
             unit=unit,
             description=description,
         )
 
     def _get_dims_variables(self):
-<<<<<<< HEAD
-        """Returns a set of all dimension names referred to in property shape."""
-=======
         """Returns a set of all dimension names referred to in property shapes.
         """
->>>>>>> 8799cebc
         names = set()
         for prop in self.properties.values():
             if prop.shape is not None:
@@ -142,15 +130,9 @@
     def get(self):
         """Returns a DLite Metadata created from the datamodel."""
         self.validate()
-<<<<<<< HEAD
         shape = [len(self.dimensions), len(self.properties)]
         if 'nrelations' in self.schema:
             shape.append(len(self.relations))
-=======
-        dims = [len(self.dimensions), len(self.properties)]
-        if "nrelations" in self.schema:
-            dims.append(len(self.relations))
->>>>>>> 8799cebc
 
         # Hmm, there seems to be a bug when instantiating from schema.
         # The returned metadata seems not to be initialised, i.e.
@@ -159,24 +141,14 @@
         # For now, lets assume that it is EntitySchema.
         if self.schema.uri != dlite.ENTITY_SCHEMA:
             raise NotImplementedError(
-<<<<<<< HEAD
-                f'Currently only entity schema is supported')
+                f"Currently only entity schema is supported"
+            )
 
         #meta = self.schema(shape, id=self.uri)
         #meta.description = self.description
         #meta['dimensions'] = list(self.dimensions.values())
         #meta['properties'] = list(self.properties.values())
         #if 'relations' in meta:
-=======
-                f"Currently only entity schema is supported"
-            )
-
-        # meta = self.schema(dims, id=self.uri)
-        # meta.description = self.description
-        # meta['dimensions'] = list(self.dimensions.values())
-        # meta['properties'] = list(self.properties.values())
-        # if 'relations' in meta:
->>>>>>> 8799cebc
         #    meta['relations'] = self.relations
         # return meta
 
