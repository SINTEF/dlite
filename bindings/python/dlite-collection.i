--- conflicted
+++ resolved
@@ -57,12 +57,9 @@
 struct _DLiteInstance *
 dlite_collection_get_new(const struct _DLiteCollection *coll,
                          const char *label, const char *metaid);
-<<<<<<< HEAD
-=======
 
 // Although dlite_collection_get_id() returns a borrowed reference in C,
 // we create a new object in Python that must be properly deallocated.
->>>>>>> f2af32c5
 %newobject dlite_collection_get_id;
 const struct _DLiteInstance *
   dlite_collection_get_id(const struct _DLiteCollection *coll, const char *id);
