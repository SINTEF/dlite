# Optional requirements - used by various plugins or additional features like mappings
fortran-language-server>=1.12.0,<1.13
PyYAML>=5.4.1,<7
# psycopg2-binary can lead to segfault - so far all seems good with v2.9.5
<<<<<<< HEAD
psycopg2
=======
psycopg2>=2,<3
>>>>>>> 274ca492
pandas>=1.2,<2.1
rdflib>=4.2.1,<7
pint>=0.15,<1
pymongo>=4.4.0,<5
tripper>=0.2.5,<0.3
requests>=2.10,<3
jinja2>=3.0,<4
pydantic>=1.10.0,<3
typing_extensions>=4.1,<5<|MERGE_RESOLUTION|>--- conflicted
+++ resolved
@@ -2,11 +2,7 @@
 fortran-language-server>=1.12.0,<1.13
 PyYAML>=5.4.1,<7
 # psycopg2-binary can lead to segfault - so far all seems good with v2.9.5
-<<<<<<< HEAD
-psycopg2
-=======
 psycopg2>=2,<3
->>>>>>> 274ca492
 pandas>=1.2,<2.1
 rdflib>=4.2.1,<7
 pint>=0.15,<1
