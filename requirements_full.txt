# Optional requirements - used by various plugins or additional features like mappings
fortran-language-server>=1.12.0,<1.13
PyYAML>=5.4.1,<7
#psycopg2>=2,<3
pandas>=1.2,<2.3
pyarrow>=14.0,<17.0
rdflib>=4.2.1,<8
pint>=0.15,<1
pymongo>=4.4.0,<5

# There seems to be an issue with tripper 0.2.15
#tripper>=0.2.13,<0.3
<<<<<<< HEAD
tripper==0.2.16
=======
tripper==0.2.15
>>>>>>> 2d00ee5e

requests>=2.10,<3
jinja2>=3.0,<4
pydantic>=1.10.0,<3
typing_extensions>=4.1,<5
redis>=5.0,<6
minio>=6.0,<8

# For TEM demo
matplotlib>=3,<4
scikit-image>=0.19,<1
ncempy>=1.10,<2
h5py>=3.9,<4
#oteapi-dlite>=0.1.5,<1
#git+https://github.com/EMMC-ASBL/oteapi-dlite.git@fa1b820383eb54a1c37f32f7b8ac9406b556dace#egg=oteapi_dlite
#otelib>=0.3.2,<1

# Entities-service, doesn't install properly
#git+https://github.com/SINTEF/entities-service.git#egg=project[cli]
#git+https://github.com/SINTEF/entities-service.git<|MERGE_RESOLUTION|>--- conflicted
+++ resolved
@@ -7,14 +7,7 @@
 rdflib>=4.2.1,<8
 pint>=0.15,<1
 pymongo>=4.4.0,<5
-
-# There seems to be an issue with tripper 0.2.15
-#tripper>=0.2.13,<0.3
-<<<<<<< HEAD
 tripper==0.2.16
-=======
-tripper==0.2.15
->>>>>>> 2d00ee5e
 
 requests>=2.10,<3
 jinja2>=3.0,<4
