# Requirements building
swig==4.3.0 # Must agree with python/pyproject.toml
cmake==3.31.4 # Must agree with python/pyproject.toml
wheel==0.45.1 # Must agree with python/pyproject.toml

<<<<<<< HEAD
# Note, the setuptools==75.8.0 is the highest supported version in the Windows wheel
setuptools==75.8.0
=======
# Note, the setuptools==75.3.0 is the highest supported version in the Windows wheel
setuptools==75.3.0 # Must agree with python/pyproject.toml
>>>>>>> 71298678
<|MERGE_RESOLUTION|>--- conflicted
+++ resolved
@@ -3,10 +3,5 @@
 cmake==3.31.4 # Must agree with python/pyproject.toml
 wheel==0.45.1 # Must agree with python/pyproject.toml
 
-<<<<<<< HEAD
 # Note, the setuptools==75.8.0 is the highest supported version in the Windows wheel
-setuptools==75.8.0
-=======
-# Note, the setuptools==75.3.0 is the highest supported version in the Windows wheel
-setuptools==75.3.0 # Must agree with python/pyproject.toml
->>>>>>> 71298678
+setuptools==75.3.0 # Must agree with python/pyproject.toml