# -*- Mode: cmake -*-
#

add_definitions(-DDLITE_ROOT=${dlite_SOURCE_DIR})

if(WINDOWS)
  set(exeext .exe)
endif()

if(WITH_JSON)
  add_custom_command(
    OUTPUT chemistry.h
<<<<<<< HEAD
    COMMAND ${dlite-tools_BINARY_DIR}/dlite-codegen${exeext}
=======
>>>>>>> eba0c6bb
    COMMAND
      ${CMAKE_COMMAND} -E env
      PATH="${dlite_PATH}"
      LD_LIBRARY_PATH="${dlite_LD_LIBRARY_PATH}"
      DLITE_STORAGE_PLUGINS="${dlite_STORAGE_PLUGINS}"
      DLITE_TRANSLATOR_PLUGINS="${dlite_TRANSLATOR_PLUGINS}"
      DLITE_TEMPLATES="${dlite_TEMPLATES}"
      ${dlite-tools_BINARY_DIR}/dlite-codegen
      --template ${dlite_SOURCE_DIR}/tools/templates/c-header.txt
      --output chemistry.h
      --storage-plugins=${dlite_BINARY_DIR}/plugins/json
      json://${CMAKE_CURRENT_SOURCE_DIR}/Chemistry-0.1.json
    MAIN_DEPENDENCY ${CMAKE_CURRENT_SOURCE_DIR}/Chemistry-0.1.json
    DEPENDS ${dlite_SOURCE_DIR}/tools/templates/c-header.txt
    DEPENDS ${dlite_BINARY_DIR}/tools/dlite-codegen${exeext}
    COMMENT "Generating C header for Chemistry-0.1.json"
  )

  add_executable(test_codegen
    test_codegen.c ${CMAKE_CURRENT_BINARY_DIR}/chemistry.h)
  target_link_libraries(test_codegen
    dlite-static
    )
  target_include_directories(test_codegen PRIVATE
    ${dlite_SOURCE_DIR}/src
    ${dlite_BINARY_DIR}/src
    ${CMAKE_CURRENT_BINARY_DIR}
    )

  set(test test_codegen)
  add_test(
    NAME ${test}
    COMMAND ${CMAKE_CURRENT_BINARY_DIR}/test_codegen
  )
  set_property(TEST ${test} PROPERTY
    ENVIRONMENT "PATH=${dlite_PATH}")
  set_property(TEST ${test} APPEND PROPERTY
    ENVIRONMENT "LD_LIBRARY_PATH=${dlite_LD_LIBRARY_PATH}")
  set_property(TEST ${test} APPEND PROPERTY
    ENVIRONMENT "DLITE_STORAGE_PLUGINS=${dlite_STORAGE_PLUGINS}")
  set_property(TEST ${test} APPEND PROPERTY
    ENVIRONMENT "DLITE_TRANSLATOR_PLUGINS=${dlite_TRANSLATOR_PLUGINS}")
  set_property(TEST ${test} APPEND PROPERTY
    ENVIRONMENT "DLITE_TEMPLATES=${dlite_TEMPLATES}")

endif()


install(
  FILES Chemistry-0.1.json
  DESTINATION share/dlite/examples
  )<|MERGE_RESOLUTION|>--- conflicted
+++ resolved
@@ -10,10 +10,7 @@
 if(WITH_JSON)
   add_custom_command(
     OUTPUT chemistry.h
-<<<<<<< HEAD
-    COMMAND ${dlite-tools_BINARY_DIR}/dlite-codegen${exeext}
-=======
->>>>>>> eba0c6bb
+    COMMAND $<TARGET_FILE:dlite-codegen>
     COMMAND
       ${CMAKE_COMMAND} -E env
       PATH="${dlite_PATH}"
@@ -28,7 +25,7 @@
       json://${CMAKE_CURRENT_SOURCE_DIR}/Chemistry-0.1.json
     MAIN_DEPENDENCY ${CMAKE_CURRENT_SOURCE_DIR}/Chemistry-0.1.json
     DEPENDS ${dlite_SOURCE_DIR}/tools/templates/c-header.txt
-    DEPENDS ${dlite_BINARY_DIR}/tools/dlite-codegen${exeext}
+    DEPENDS dlite-codegen
     COMMENT "Generating C header for Chemistry-0.1.json"
   )
 
