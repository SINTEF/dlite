--- conflicted
+++ resolved
@@ -775,12 +775,8 @@
 /** @{ */
 
 /**
-<<<<<<< HEAD
   Specialised function that returns a new metadata created from the
   given arguments.  It is an instance of DLITE_ENTITY_SCHEMA.
-=======
-  Returns a new metadata created from the given arguments.
->>>>>>> 0c45ebc5
  */
 DLiteMeta *
 dlite_meta_create(const char *uri, const char *iri,
