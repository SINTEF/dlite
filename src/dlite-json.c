--- conflicted
+++ resolved
@@ -1235,13 +1235,8 @@
 {
   char *buf = jstore_readfile(filename);
   int fmt;
-<<<<<<< HEAD
-  if (!buf) return err(dliteStorageLoadError,
-                       "cannot load json file \"%s\"", filename);
-=======
   if (!buf) return err(dliteStorageLoadError, "cannot load JSON file \"%s\"",
                        filename);
->>>>>>> 1293713c
   fmt = dlite_jstore_loads(js, buf, strlen(buf));
   free(buf);
   return fmt;
