--- conflicted
+++ resolved
@@ -29,11 +29,7 @@
     `id` may optionally end with a final hash (#) or slash (/), which will
     be ignored.
     Return: UUID_EXTRACT
-<<<<<<< HEAD
-  - Otherwise is `id` is an invalid UUID string.  A new version 5 sha1-based
-=======
   - Otherwise is `id` an invalid UUID string.  A new version 5 sha1-based
->>>>>>> ce3b82a5
     UUID is generated from `id` using the DNS namespace.  Any optional final
     hash (#) or slash (/) will be stripped off.
     Return: UUID_HASH
