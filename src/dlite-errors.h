#ifndef _DLITE_ERRORS_H
#define _DLITE_ERRORS_H


/** DLite error codes */
typedef enum {
  /* Error codes copied form SWIG */
  dliteSuccess=0,         /*!< Success */
  dliteUnknownError=-1,   /*!< Generic unknown error */
  dliteIOError=-2,        /*!< File input/output error */
  dliteRuntimeError=-3,   /*!< Unspecified run-time error */
  dliteIndexError=-4,     /*!< Index out of range. Ex: int x[]={1,2,3}; x[7]; */
  dliteTypeError=-5,      /*!< Inappropriate argument type */
  dliteDivisionByZero=-6, /*!< Division by zero */
  dliteOverflowError=-7,  /*!< Result too large to be represented */
  dliteSyntaxError=-8,    /*!< Invalid syntax */
  dliteValueError=-9,     /*!< Inappropriate argument value */
  dliteSystemError=-10,   /*!< Internal error in DLite.  Please report this */
  dliteAttributeError=-11,/*!< Attribute or variable not found */
  dliteMemoryError=-12,   /*!< Out of memory */
  dliteNullReferenceError=-13,   /*!< Unexpected NULL argument */

  /* Additional DLite-specific errors */
  dliteOSError=-14,              /*!< Error calling a system function */
  dliteKeyError=-15,             /*!< Mapping key not found */
<<<<<<< HEAD
  dliteSearchError=-16,          /*!< Error in search */
  dliteParseError=-17,           /*!< Cannot parse input */
  dliteSerialiseError=-18,       /*!< Cannot serialise output */
  dliteUnsupportedError=-19,     /*!< Feature is not implemented/supported  */
  dliteVerifyError=-20,          /*!< Object cannot be verified */
  dliteInconsistentDataError=-21,/*!< Inconsistent data */
  dliteStorageOpenError=-22,     /*!< Cannot open storage plugin */
  dliteStorageLoadError=-23,     /*!< Cannot load storage plugin */
  dliteStorageSaveError=-24,     /*!< Cannot save storage plugin */
  dliteMissingInstanceError=-25, /*!< No instance with given id can be found */
  dliteMissingMetadataError=-26, /*!< No metadata with given id can be found */
  dliteMetadataExistError=-27,   /*!< Metadata with given id already exists */
  dlitePythonError=-28,          /*!< Error calling Python API */

  /* Should always be the last error */
  dliteLastError=-29
=======
  dliteParseError=-16,           /*!< Cannot parse input */
  dliteSerialiseError=-17,       /*!< Cannot serialise output */
  dliteUnsupportedError=-18,     /*!< Feature is not implemented/supported  */
  dliteVerifyError=-19,          /*!< Object cannot be verified */
  dliteInconsistentDataError=-20,/*!< Inconsistent data */
  dliteStorageOpenError=-21,     /*!< Cannot open storage plugin */
  dliteStorageLoadError=-22,     /*!< Cannot load storage plugin */
  dliteStorageSaveError=-23,     /*!< Cannot save storage plugin */
  dliteOptionError=-24,          /*!< Invalid storage plugin option */
  dliteMissingInstanceError=-25, /*!< No instance with given id can be found */
  dliteMissingMetadataError=-26, /*!< No metadata with given id can be found */
  dliteMetadataExistError=-27,   /*!< Metadata with given id already exists */
  dliteMappingError=-28,         /*!< Error in instance mappings */
  dlitePythonError=-29,          /*!< Error calling Python API */

  /* Should always be the last error */
  dliteLastError=-30
>>>>>>> 647b4a0e
} DLiteErrCode;


/**
  Returns the name corresponding to error code
 */
const char *dlite_errname(DLiteErrCode code);


/**
  Returns a description of the corresponding to error code
 */
const char *dlite_errdescr(DLiteErrCode code);


/**
  Return DLite error code corresponding to `name`.  Unknown names will
  return `dliteUnknownError`.
 */
DLiteErrCode dlite_errcode(const char *name);


#endif  /* _DLITE_ERRORS_H */<|MERGE_RESOLUTION|>--- conflicted
+++ resolved
@@ -23,7 +23,6 @@
   /* Additional DLite-specific errors */
   dliteOSError=-14,              /*!< Error calling a system function */
   dliteKeyError=-15,             /*!< Mapping key not found */
-<<<<<<< HEAD
   dliteSearchError=-16,          /*!< Error in search */
   dliteParseError=-17,           /*!< Cannot parse input */
   dliteSerialiseError=-18,       /*!< Cannot serialise output */
@@ -33,32 +32,15 @@
   dliteStorageOpenError=-22,     /*!< Cannot open storage plugin */
   dliteStorageLoadError=-23,     /*!< Cannot load storage plugin */
   dliteStorageSaveError=-24,     /*!< Cannot save storage plugin */
-  dliteMissingInstanceError=-25, /*!< No instance with given id can be found */
-  dliteMissingMetadataError=-26, /*!< No metadata with given id can be found */
-  dliteMetadataExistError=-27,   /*!< Metadata with given id already exists */
-  dlitePythonError=-28,          /*!< Error calling Python API */
+  dliteOptionError=-25,          /*!< Invalid storage plugin option */
+  dliteMissingInstanceError=-26, /*!< No instance with given id can be found */
+  dliteMissingMetadataError=-27, /*!< No metadata with given id can be found */
+  dliteMetadataExistError=-28,   /*!< Metadata with given id already exists */
+  dliteMappingError=-29,         /*!< Error in instance mappings */
+  dlitePythonError=-30,          /*!< Error calling Python API */
 
   /* Should always be the last error */
-  dliteLastError=-29
-=======
-  dliteParseError=-16,           /*!< Cannot parse input */
-  dliteSerialiseError=-17,       /*!< Cannot serialise output */
-  dliteUnsupportedError=-18,     /*!< Feature is not implemented/supported  */
-  dliteVerifyError=-19,          /*!< Object cannot be verified */
-  dliteInconsistentDataError=-20,/*!< Inconsistent data */
-  dliteStorageOpenError=-21,     /*!< Cannot open storage plugin */
-  dliteStorageLoadError=-22,     /*!< Cannot load storage plugin */
-  dliteStorageSaveError=-23,     /*!< Cannot save storage plugin */
-  dliteOptionError=-24,          /*!< Invalid storage plugin option */
-  dliteMissingInstanceError=-25, /*!< No instance with given id can be found */
-  dliteMissingMetadataError=-26, /*!< No metadata with given id can be found */
-  dliteMetadataExistError=-27,   /*!< Metadata with given id already exists */
-  dliteMappingError=-28,         /*!< Error in instance mappings */
-  dlitePythonError=-29,          /*!< Error calling Python API */
-
-  /* Should always be the last error */
-  dliteLastError=-30
->>>>>>> 647b4a0e
+  dliteLastError=-31
 } DLiteErrCode;
 
 
