#include <stdlib.h>
#include <string.h>
#include <stdio.h>

#include "config.h"
<<<<<<< HEAD
#include "utils/uuid.h"
#include "utils/uuid4.h"
=======
#include "uuid/uuid.h"
#include "uuid/uuid4.h"
>>>>>>> e5df16c1

#include "getuuid.h"


/*
 * Writes an UUID to `buff` based on `id`.
 *
 * If `id` is NULL or empty, a new random version 4 UUID is generated.
 * If `id` is an invalid UUID string, a new version 5 sha1-based UUID
 * is generated from `id` using the DNS namespace.
 * Otherwise `id` is copied to `buff`.
 *
 * Length of `buff` must at least 37 bytes (36 for UUID + NUL termination).
 *
 * Returns the UUID version, if a new UUID is generated or zero if
 * `id` is simply copied.  On error, -1 is returned.
 */
int getuuid(char *buff, const char *id)
{
  int version;
  uuid_s uuid;

  if (!id) {
    int status = uuid4_generate(buff);
    version = (status == 0) ? 4 : -1;
  } else if (uuid_from_string(NULL, id)) {
    uuid_create_sha1_from_name(&uuid, NameSpace_DNS, id, strlen(id));
    uuid_as_string(&uuid, buff);
    version = 5;
  } else {
    strncpy(buff, id, UUID_LEN);
    buff[UUID_LEN] = '\0';
    version = 0;
  }

  return version;
}<|MERGE_RESOLUTION|>--- conflicted
+++ resolved
@@ -3,14 +3,9 @@
 #include <stdio.h>
 
 #include "config.h"
-<<<<<<< HEAD
+
 #include "utils/uuid.h"
 #include "utils/uuid4.h"
-=======
-#include "uuid/uuid.h"
-#include "uuid/uuid4.h"
->>>>>>> e5df16c1
-
 #include "getuuid.h"
 
 
