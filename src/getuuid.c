#include <assert.h>
#include <stdlib.h>
#include <string.h>
#include <stdio.h>
#include <ctype.h>

#include "config.h"

#include "utils/strutils.h"
#include "utils/uuid.h"
#include "utils/uuid4.h"
#include "getuuid.h"


/* Returns non-zero if `s` is a valid UUID. */

int isuuid(const char *s)
{
  int i;
  for (i=0; i<8; i++) if (!isxdigit(*(s++))) return 0;
  if (*(s++) != '-') return 0;
  for (i=0; i<4; i++) if (!isxdigit(*(s++))) return 0;
  if (*(s++) != '-') return 0;
  for (i=0; i<4; i++) if (!isxdigit(*(s++))) return 0;
  if (*(s++) != '-') return 0;
  for (i=0; i<4; i++) if (!isxdigit(*(s++))) return 0;
  if (*(s++) != '-') return 0;
  for (i=0; i<12; i++) if (!isxdigit(*(s++))) return 0;
  return 1;
}

/* Returns non-zero if `s` matches <URI>/<UUID>. `len` is the length of `s`.
   An optional final hash or slash will be ignored.*/
int isinstanceuri(const char *s, int len)
{
  if (!len) len = strlen(s);
  if (len < UUID_LEN + 10) return 0;
  if (strchr("#/", s[len-1])) len--;
  len -= UUID_LEN;
  if (!isuuid(s+len)) return 0;
  if (s[--len] != '/') return 0;
  if (strcatjspn(s, strcatPercent) < len) return 0;
  if ((int)strcspn(s, ":") >= len) return 0;
  return 1;
}


/*
  Writes an UUID to `buff` based on `id`.

<<<<<<< HEAD
  It follow the follow heuristics:
=======
  It follows from the following heuristics:
>>>>>>> ce3b82a5
  - If `id` is NULL or empty, a new random version 4 UUID is generated.
    Return: UUID_RANDOM
  - If `id` is a valid UUID, it is copied as-is to `buff`.
    Return: UUID_COPY
  - If `id` matches `<URI>/<UUID>` then it returns the <UUID> part.
    `id` may optionally end with a final hash (#) or slash (/), which will
    be ignored.
    Return: UUID_EXTRACT
<<<<<<< HEAD
  - Otherwise is `id` is an invalid UUID string.  A new version 5 sha1-based
=======
  - Otherwise is `id` an invalid UUID string.  A new version 5 sha1-based
>>>>>>> ce3b82a5
    UUID is generated from `id` using the DNS namespace.  Any optional final
    hash (#) or slash (/) will be stripped off.
    Return: UUID_HASH

  Length of `buff` must at least 37 bytes (36 for UUID + NUL termination).

  Returns one of the codes UUID_RANDOM, UUID_COPY, UUID_EXTRACT or UUID_HASH.
  On error -1 is returned.
 */
int getuuid(char *buff, const char *id)
{
  return getuuidn(buff, id, (id) ? strlen(id) : 0);
}


/*
 * Like getuuid(), but takes the the length of `id` as an additional parameter.
 */
int getuuidn(char *buff, const char *id, size_t len)
{
  int i, version;
  uuid_s uuid;

  if (len == 0) id = NULL;

  if (!id || !*id) {
    int status = uuid4_generate(buff);
    if (status) return -1;
    version = UUID_RANDOM;
  } else if (((len == UUID_LEN) ||
              (len == UUID_LEN+1 && strchr("#/", id[len]))) &&
             isuuid(id)) {
    strncpy(buff, id, UUID_LEN);
    buff[UUID_LEN] = '\0';
    version = UUID_COPY;
  } else if (isinstanceuri(id, len)) {
    if (id[len-1] && strchr("#/", id[len-1])) len--;
    len -= UUID_LEN;
    assert(len > 0);
    strncpy(buff, id+len, UUID_LEN);
    version = UUID_EXTRACT;
  } else {
    uuid_create_sha1_from_name(&uuid, NameSpace_DNS, id, len);
    uuid_as_string(&uuid, buff);
    version = UUID_HASH;
  }

  /* For reprodusability, always convert to lower case */
  for (i=0; i < UUID_LEN; i++)
    buff[i] = tolower(buff[i]);

  return version;
}<|MERGE_RESOLUTION|>--- conflicted
+++ resolved
@@ -48,11 +48,7 @@
 /*
   Writes an UUID to `buff` based on `id`.
 
-<<<<<<< HEAD
-  It follow the follow heuristics:
-=======
   It follows from the following heuristics:
->>>>>>> ce3b82a5
   - If `id` is NULL or empty, a new random version 4 UUID is generated.
     Return: UUID_RANDOM
   - If `id` is a valid UUID, it is copied as-is to `buff`.
@@ -61,11 +57,7 @@
     `id` may optionally end with a final hash (#) or slash (/), which will
     be ignored.
     Return: UUID_EXTRACT
-<<<<<<< HEAD
-  - Otherwise is `id` is an invalid UUID string.  A new version 5 sha1-based
-=======
   - Otherwise is `id` an invalid UUID string.  A new version 5 sha1-based
->>>>>>> ce3b82a5
     UUID is generated from `id` using the DNS namespace.  Any optional final
     hash (#) or slash (/) will be stripped off.
     Return: UUID_HASH
