#include "config.h"

#include <assert.h>
#include <string.h>
#include <stddef.h>
#include <ctype.h>
#ifdef HAVE_INTTYPES_H
#include <inttypes.h>
#endif

#include "utils/compat.h"
#include "utils/err.h"
#include "utils/integers.h"
#include "utils/floats.h"
#include "utils/boolean.h"
#include "utils/strtob.h"
#include "utils/strutils.h"
#include "utils/jsmnx.h"
#include "utils/uuid.h"

#include "dlite-entity.h"
#include "dlite-macros.h"
#include "dlite-type.h"


/* Name DLite types */
static char *dtype_names[] = {
  "blob",
  "bool",
  "int",
  "uint",
  "float",
  "fixstring",
  "string",
  "ref",
  "dimension",
  "property",
  "relation",
};

/* Type enum names */
static char *dtype_enum_names[] = {
  "dliteBlob",
  "dliteBool",
  "dliteInt",
  "dliteUInt",
  "dliteFloat",
  "dliteFixString",
  "dliteStringPtr",
  "dliteRef",
  "dliteDimension",
  "dliteProperty",
  "dliteRelation",
};

/* Name of fix-sized types (does not include dliteBlob and dliteFixString) */
static struct _TypeDescr {
  char *typename;
  DLiteType dtype;
  size_t size;
  size_t alignment;
} type_table[] = {
  {"bool",     dliteBool,      sizeof(bool),          alignof(bool)},
  {"int",      dliteInt,       8,                     alignof(int64_t)},
  {"integer",  dliteInt,       8,                     alignof(int64_t)},
  {"int8",     dliteInt,       1,                     alignof(int8_t)},
  {"int16",    dliteInt,       2,                     alignof(int16_t)},
  {"int32",    dliteInt,       4,                     alignof(int32_t)},
  {"int64",    dliteInt,       8,                     alignof(int64_t)},
  {"uint",     dliteUInt,      8,                     alignof(uint64_t)},
  {"uint8",    dliteUInt,      1,                     alignof(uint8_t)},
  {"uint16",   dliteUInt,      2,                     alignof(uint16_t)},
  {"uint32",   dliteUInt,      4,                     alignof(uint32_t)},
  {"uint64",   dliteUInt,      8,                     alignof(uint64_t)},
  {"float",    dliteFloat,     sizeof(double),        alignof(double)},
  {"single",   dliteFloat,     sizeof(float),         alignof(float)},
  {"double",   dliteFloat,     sizeof(double),        alignof(double)},
  {"longdouble",dliteFloat,    sizeof(long double),   alignof(long double)},
  {"float32",  dliteFloat,     4,                     alignof(float32_t)},
  {"float64",  dliteFloat,     8,                     alignof(float64_t)},
#ifdef HAVE_FLOAT80
  {"float80",  dliteFloat,     10,                    alignof(float80_t)},
#endif
#ifdef HAVE_FLOAT96
  {"float96",  dliteFloat,     12,                    alignof(float96_t)},
#endif
#ifdef HAVE_FLOAT128
  {"float128", dliteFloat,     16,                    alignof(float128_t)},
#endif
  {"string",   dliteStringPtr, sizeof(char *),        alignof(char *)},
  {"str",      dliteStringPtr, sizeof(char *),        alignof(char *)},
  {"ref",      dliteRef,       sizeof(DLiteRef),      alignof(DLiteRef)},
  {"dimension",dliteDimension, sizeof(DLiteDimension),alignof(DLiteDimension)},
  {"property", dliteProperty,  sizeof(DLiteProperty), alignof(DLiteProperty)},
  {"relation", dliteRelation,  sizeof(DLiteRelation), alignof(DLiteRelation)},

  {NULL,       0,              0,                     0}
};


/*
  Help function that return non-zero if `dtypename` is "ref" or
  corresponds to an valid metadata URL or UUID.
*/
static int is_metaref(const char *dtypename)
{
  if ((strncmp(dtypename, "http://", 7) == 0 ||
       strncmp(dtypename, "https://", 8) == 0 ||
       strncmp(dtypename, "ftp://", 6) == 0) &&
      dlite_split_meta_uri(dtypename, NULL, NULL, NULL) == 0) return 1;
  if (uuid_from_string(NULL, dtypename, 0) == 0) return 1;
  return 0;
}


/*
  Returns descriptive name for `dtype` or NULL on error.
*/
const char *dlite_type_get_dtypename(DLiteType dtype)
{
  if (dtype < 0 || dtype >= sizeof(dtype_names) / sizeof(char *))
    return err(dliteParseError, "invalid dtype number: %d", dtype), NULL;
  return dtype_names[dtype];
}

/*
  Returns enum name for `dtype` or NULL on error.
 */
const char *dlite_type_get_enum_name(DLiteType dtype)
{
  if (dtype < 0 || dtype >= sizeof(dtype_names) / sizeof(char *))
    return err(dliteTypeError, "invalid dtype number: %d", dtype), NULL;
  return dtype_enum_names[dtype];
}

/*
  Returns the dtype corresponding to `dtypename` or -1 on error.
*/
DLiteType dlite_type_get_dtype(const char *dtypename)
{
  int i, N=sizeof(dtype_names) / sizeof(char *);
  for (i=0; i<N; i++)
    if (strcmp(dtypename, dtype_names[i]) == 0) return i;

  /* dliteRef is a special case... */
  if (is_metaref(dtypename)) return dliteRef;

  return -1;
}

/*
  Writes the type name corresponding to `dtype` and `size` to `typename`,
  which must be of size `n`.  Returns non-zero on error.
*/
int dlite_type_set_typename(DLiteType dtype, size_t size,
                            char *typename, size_t n)
{
  switch (dtype) {
  case dliteBlob:
    snprintf(typename, n, "blob%lu", (unsigned long)size);
    break;
  case dliteBool:
    if (size != sizeof(bool))
      return errx(dliteValueError, "bool should have size %lu, but %lu was provided",
                  (unsigned long)sizeof(bool), (unsigned long)size);
    snprintf(typename, n, "bool");
    break;
  case dliteInt:
    snprintf(typename, n, "int%lu", (unsigned long)size*8);
    break;
  case dliteUInt:
    snprintf(typename, n, "uint%lu", (unsigned long)size*8);
    break;
  case dliteFloat:
    snprintf(typename, n, "float%lu", (unsigned long)size*8);
    break;
  case dliteFixString:
    snprintf(typename, n, "string%lu", (unsigned long)(size-1));
    break;
  case dliteStringPtr:
    if (size != sizeof(char *))
      return errx(dliteValueError, "string should have size %lu, but %lu was provided",
                  (unsigned long)sizeof(char *), (unsigned long)size);
    snprintf(typename, n, "string");
    break;
  case dliteRef:
    if (size != sizeof(DLiteInstance *))
      return errx(dliteValueError, "string should have size %lu, but %lu was provided",
                  (unsigned long)sizeof(DLiteInstance *), (unsigned long)size);
    snprintf(typename, n, "ref");
    break;
  case dliteDimension:
    snprintf(typename, n, "dimension");
    break;
  case dliteProperty:
    snprintf(typename, n, "property");
    break;
  case dliteRelation:
    snprintf(typename, n, "relation");
    break;
  default:
    return errx(dliteValueError, "unknown dtype number: %d", dtype);
  }
  return 0;
}

/*
  Writes the fortran type name corresponding to `dtype` and `size` to
  `typename`, which must be of size `n`.  Returns non-zero on error.
*/
int dlite_type_set_ftype(DLiteType dtype, size_t size,
                         char *ftype, size_t n)
{
  switch (dtype) {
  case dliteBlob:
    snprintf(ftype, n, "blob");
    break;
  case dliteBool:
    if (size != sizeof(bool))
      return errx(dliteValueError, "bool should have size %lu, but %lu was provided",
                  (unsigned long)sizeof(bool), (unsigned long)size);
    snprintf(ftype, n, "logical");
    break;
  case dliteInt:
    snprintf(ftype, n, "integer(%lu)", (unsigned long)size);
    break;
  case dliteUInt:
    snprintf(ftype, n, "integer(%lu)", (unsigned long)size);
    break;
  case dliteFloat:
    snprintf(ftype, n, "real(%lu)", (unsigned long)size);
    break;
  case dliteFixString:
    snprintf(ftype, n, "character(len=%lu)", (unsigned long)size-1);
    break;
  case dliteStringPtr:
    snprintf(ftype, n, "character(*)");
    break;
  case dliteRef:
    snprintf(ftype, n, "type(DLiteInstance)");
    break;
  case dliteDimension:
    snprintf(ftype, n, "type(DLiteDimension)");
    break;
  case dliteProperty:
    snprintf(ftype, n, "type(DLiteProperty)");
    break;
  case dliteRelation:
    snprintf(ftype, n, "type(DLiteRelation)");
    break;
  default:
    return errx(dliteValueError, "unknown dtype number: %d", dtype);
  }
  return 0;
}

/*
  If the type specified with `dtype` and `size` has a native type name
  (like "short" and "double"), return a pointer to this typename.  Otherwise
  NULL is returned.
*/
const char *dlite_type_get_native_typename(DLiteType dtype, size_t size)
{
  switch (dtype) {
  case dliteInt:
    switch (size) {
    case sizeof(char):      return "char";
    case sizeof(short):     return "short";
    case sizeof(int):       return "int";
#if SIZEOF_LONG != SIZEOF_INT
    case sizeof(long):      return "long";
#endif
#if defined(HAVE_LONG_LONG) && SIZEOF_LONG_LONG != SIZEOF_LONG
    case sizeof(long long): return "long long";
#endif
    }
    break;
  case dliteUInt:
    switch (size) {
    case sizeof(unsigned char):      return "unsigned char";
    case sizeof(unsigned short):     return "unsigned short";
    case sizeof(unsigned int):       return "unsigned int";
#if SIZEOF_LONG != SIZEOF_INT
    case sizeof(unsigned long):      return "unsigned long";
#endif
#if defined(HAVE_LONG_LONG) && SIZEOF_LONG_LONG != SIZEOF_LONG
    case sizeof(unsigned long long): return "unsigned long long";
#endif
    }
    break;
  case dliteFloat:
    switch (size) {
    case sizeof(float):        return "float";
    case sizeof(double):       return "double";
#if defined(HAVE_LONG_DOUBLE) && SIZEOF_LONG_DOUBLE != SIZEOF_DOUBLE
    case sizeof(long double):  return "long double";
#endif
    }
    break;
  default:
    break;
  }
  return NULL;
}

/*
  Writes the Fortran ISO_C_BINDING type name corresponding to `dtype` and
  `size` to `isoctype`, which must be of size `n`.  Returns non-zero on error.
*/
int dlite_type_set_isoctype(DLiteType dtype, size_t size,
                            char *isoctype, size_t n)
{
  const char* native = dlite_type_get_native_typename(dtype, size);
  switch (dtype) {
  case dliteBlob:
    snprintf(isoctype, n, "blob");
    break;
  case dliteBool:
    if (size != sizeof(bool))
      return errx(dliteValueError, "bool should have size %lu, but %lu was provided",
                  (unsigned long)sizeof(bool), (unsigned long)size);
    snprintf(isoctype, n, "logical(c_bool)");
    break;
  case dliteInt:
    snprintf(isoctype, n, "integer(c_%s)", native);
    break;
  case dliteUInt:
    snprintf(isoctype, n, "integer(c_%s)", native);
    break;
  case dliteFloat:
    snprintf(isoctype, n, "real(c_%s)", native);
    break;
  case dliteFixString:
    snprintf(isoctype, n, "character(kind=c_char)");
    break;
  case dliteStringPtr:
    snprintf(isoctype, n, "character(kind=c_char)");
    break;
  case dliteRef:
    snprintf(isoctype, n, "type(c_ptr)");
    break;
  case dliteDimension:
    snprintf(isoctype, n, "type(c_ptr)");
    break;
  case dliteProperty:
    snprintf(isoctype, n, "type(c_ptr)");
    break;
  case dliteRelation:
    snprintf(isoctype, n, "type(c_ptr)");
    break;
  default:
    return errx(dliteValueError, "unknown dtype number: %d", dtype);
  }
  return 0;
}

/*
  Writes C declaration to `pcdecl` of a C variable with given `dtype`
  and `size`.  The size of the memory pointed to by `pcdecl` must be
  at least `n` bytes.

  If `native` is non-zero, the native typename will be written to `pcdecl`
  (e.g. "double") instead of the portable typename (e.g. "float64_t").

  `name` is the name of the C variable.

  `nref` is the number of extra * to add in front of `name`.

  Returns the number of bytes written or -1 on error.
*/
int dlite_type_set_cdecl(DLiteType dtype, size_t size, const char *name,
                         size_t nref, char *pcdecl, size_t n, int native)
{
  int m;
  char ref[32];
  const char *native_type;

  if (nref >= sizeof(ref))
    return errx(-1, "too many dereferences to write: %lu", (unsigned long)nref);
  memset(ref, '*', sizeof(ref));
  ref[nref] = '\0';

  switch (dtype) {
  case dliteBlob:
    m = snprintf(pcdecl, n, "uint8_t %s%s[%lu]", ref, name,
                 (unsigned long)size);
    break;
  case dliteBool:
    if (size != sizeof(bool))
      return errx(dliteValueError, "bool should have size %lu, but %lu was provided",
                  (unsigned long)sizeof(bool), (unsigned long)size);
    m = snprintf(pcdecl, n, "bool %s%s", ref, name);
    break;
  case dliteInt:
    if (native && (native_type = dlite_type_get_native_typename(dtype, size)))
      m = snprintf(pcdecl, n, "%s %s%s", native_type, ref, name);
    else
      m = snprintf(pcdecl, n, "int%lu_t %s%s",
                   (unsigned long)size*8, ref, name);
    break;
  case dliteUInt:
    if (native && (native_type = dlite_type_get_native_typename(dtype, size)))
      m = snprintf(pcdecl, n, "%s %s%s", native_type, ref, name);
    else
      m = snprintf(pcdecl, n, "uint%lu_t %s%s",
                   (unsigned long)size*8, ref, name);
    break;
  case dliteFloat:
    if (native && (native_type = dlite_type_get_native_typename(dtype, size)))
      m = snprintf(pcdecl, n, "%s %s%s", native_type, ref, name);
    else
      m = snprintf(pcdecl, n, "float%lu_t %s%s",
                   (unsigned long)size*8, ref, name);
    break;
  case dliteFixString:
    m = snprintf(pcdecl, n, "char %s%s[%lu]", ref, name, (unsigned long)size);
    break;
  case dliteStringPtr:
    if (size != sizeof(char *))
      return errx(dliteValueError, "string should have size %lu, but %lu was provided",
                  (unsigned long)sizeof(char *), (unsigned long)size);
    m = snprintf(pcdecl, n, "char *%s%s", ref, name);
    break;
  case dliteRef:
    if (size != sizeof(DLiteInstance *))
      return errx(dliteValueError, "DLiteRef should have size %lu, but %lu was provided",
                  (unsigned long)sizeof(DLiteInstance *), (unsigned long)size);
    m = snprintf(pcdecl, n, "DLiteInstance *%s%s", ref, name);
    break;
  case dliteDimension:
    if (size != sizeof(DLiteDimension))
      return errx(dliteValueError, "DLiteDimension must have size %lu, got %lu",
                  (unsigned long)sizeof(DLiteDimension), (unsigned long)size);
    m = snprintf(pcdecl, n, "DLiteDimension %s%s", ref, name);
    break;
  case dliteProperty:
    if (size != sizeof(DLiteProperty))
      return errx(dliteValueError, "DLiteProperty must have size %lu, got %lu",
                  (unsigned long)sizeof(DLiteProperty), (unsigned long)size);
    m = snprintf(pcdecl, n, "DLiteProperty %s%s", ref, name);
    break;
  case dliteRelation:
    if (size != sizeof(DLiteRelation))
      return errx(dliteValueError, "DLiteRelation must have size %lu, got %lu",
                  (unsigned long)sizeof(DLiteRelation), (unsigned long)size);
    m = snprintf(pcdecl, n, "DLiteRelation %s%s", ref, name);
    break;
  default:
    return errx(dliteValueError, "unknown dtype number: %d", dtype);
  }
  if (m < 0)
    return err(-1, "error writing C declaration for dtype %d", dtype);
  return m;
}


/* Return true if name is a DLiteType, otherwise false. */
bool dlite_is_type(const char *name)
{
  DLiteType dtype;
  size_t size;
  return dlite_type_set_dtype_and_size(name, &dtype, &size) == 0 ? true : false;
}

/*
  Assigns `dtype` and `size` from `typename`.

  Characters other than alphanumerics or underscore may follow the
  type name.

  Returns non-zero on error.
*/
int dlite_type_set_dtype_and_size(const char *typename,
                                  DLiteType *dtype, size_t *size)
{
  int i;
  size_t len=0, namelen, typesize;
  char *endptr;

  /* Handle dliteRef especially... */
  if (is_metaref(typename)) {
    *dtype = dliteRef;
    *size = sizeof(DLiteInstance *);
    return 0;
  }

  while (isalpha(typename[len])) len++;
  namelen = len;
  while (isdigit(typename[len])) len++;
  if (isalpha(typename[len]) || typename[len] == '_')
    return errx(1, "alphabetic characters or underscore cannot follow digits "
                "in type name: %s", typename);


  /* Check if typename is a fixed-sized type listed in the type table */
  for (i=0; type_table[i].typename; i++) {
    if (strncmp(typename, type_table[i].typename, len) == 0) {
      *dtype = type_table[i].dtype;
      *size = type_table[i].size;
      return 0;
    }
  }

  /* Type is not in the type table - it must have a explicit size */
  if (len == namelen) {
    if (strncmp(typename, "blob", namelen) == 0)
      return errx(1, "explicit length is expected for type name: %s",
                  typename);
    else
      return errx(1, "unknown type: %s", typename);
  }

  /* extract size from `typename` */
  typesize = strtol(typename + namelen, &endptr, 10);
  assert(endptr == typename + len);
  if (strncmp(typename, "blob", namelen) == 0) {
    *dtype = dliteBlob;
    *size = typesize;
  } else if (strncmp(typename, "string", namelen) == 0 ||
             strncmp(typename, "str", namelen)) {
    *dtype = dliteFixString;
    *size = typesize+1;
  } else {
    return err(dliteTypeError, "unknown type: %s", typename);
  }
  return 0;
}

/*
  Returns non-zero id `dtype` contains allocated data, like dliteStringPtr.
 */
int dlite_type_is_allocated(DLiteType dtype)
{
  switch (dtype) {
  case dliteBlob:
  case dliteBool:
  case dliteInt:
  case dliteUInt:
  case dliteFloat:
  case dliteFixString:
    return 0;
  case dliteRef:
  case dliteStringPtr:
  case dliteDimension:
  case dliteProperty:
  case dliteRelation:
    return 1;
  }
  abort();  /* should never be reached */
}

/*
  Copies value of given dtype from `src` to `dest`.  If the dtype contains
  allocated data, new memory will be allocated for `dest`.

  Returns a pointer to the memory area `dest` or NULL on error.
*/
void *dlite_type_copy(void *dest, const void *src, DLiteType dtype, size_t size)
{
  switch (dtype) {
  case dliteBlob:
  case dliteBool:
  case dliteInt:
  case dliteUInt:
  case dliteFloat:
  case dliteFixString:
  case dliteRef:
    memcpy(dest, src, size);
    break;
  case dliteStringPtr:
    {
      char *s = *((char **)src);
      if (s) {
        size_t len = strlen(s) + 1;
        void *p = realloc(*((void **)dest), len);
        if (!p) return err(dliteMemoryError, "allocation failure"), NULL;
        *((void **)dest) = p;
        memcpy(*((void **)dest), s, len);
      } else if (*((void **)dest)) {
        free(*((void **)dest));
        *((void **)dest) = NULL;
      }
    }
    break;
  case dliteDimension:
    {
      DLiteDimension *d=dest;
      const DLiteDimension *s=src;
      d->name = strdup(s->name);
      d->description = strdup(s->description);
    }
    break;
  case dliteProperty:
    {
      DLiteProperty *d=dest;
      const DLiteProperty *s=src;
      d->name = strdup(s->name);
      d->type = s->type;
      d->size = s->size;
      if (s->ref) d->ref = strdup(s->ref);
      d->ndims = s->ndims;
      if (d->ndims) {
        int i;
        if (!(d->shape = malloc(d->ndims*sizeof(char *))))
          return err(dliteMemoryError, "allocation failure"), NULL;
        for (i=0; i<d->ndims; i++)
          d->shape[i] = strdup(s->shape[i]);
      } else {
        d->shape = NULL;
      }
      d->unit = (s->unit) ? strdup(s->unit) : NULL;
      d->description = (s->description) ? strdup(s->description) : NULL;
    }
    break;
  case dliteRelation:
    {
      DLiteRelation *d=dest;
      const DLiteRelation *s=src;
      d->s = strdup(s->s);
      d->p = strdup(s->p);
      d->o = strdup(s->o);
      d->id = (s->id) ? strdup(s->id) : NULL;
    }
    break;
  }
  return dest;
}


/*
  Clears the memory pointed to by `p`.  Its type is gived by `dtype` and `size`.

  Returns a pointer to the memory area `p` or NULL on error.
*/
void *dlite_type_clear(void *p, DLiteType dtype, size_t size)
{
  switch (dtype) {
  case dliteBlob:
  case dliteBool:
  case dliteInt:
  case dliteUInt:
  case dliteFloat:
  case dliteFixString:
    break;
  case dliteStringPtr:
    free(*((char **)p));
    break;
  case dliteRef:
    if (*(DLiteInstance **)p) dlite_instance_decref(*(DLiteInstance **)p);
    break;
  case dliteDimension:
    free(((DLiteDimension *)p)->name);
    free(((DLiteDimension *)p)->description);
    break;
  case dliteProperty:
    free(((DLiteProperty *)p)->name);
    if (((DLiteProperty *)p)->ref) free(((DLiteProperty *)p)->ref);
    if (((DLiteProperty *)p)->shape) {
      int i;
      for (i=0; i < ((DLiteProperty *)p)->ndims; i++)
        if (((DLiteProperty *)p)->shape[i])
          free(((DLiteProperty *)p)->shape[i]);
      free(((DLiteProperty *)p)->shape);
    }
    if (((DLiteProperty *)p)->unit) free(((DLiteProperty *)p)->unit);
    if (((DLiteProperty *)p)->description)
      free(((DLiteProperty *)p)->description);
    break;
  case dliteRelation:
    if (((DLiteRelation *)p)->s)  free(((DLiteRelation *)p)->s);
    if (((DLiteRelation *)p)->p)  free(((DLiteRelation *)p)->p);
    if (((DLiteRelation *)p)->o)  free(((DLiteRelation *)p)->o);
    if (((DLiteRelation *)p)->id) free(((DLiteRelation *)p)->id);
    break;
  }
  return memset(p, 0, size);
}


/*
  Return a StrquoteFlags corresponding to `flags`.
 */
static StrquoteFlags as_qflags(DLiteType dtype, DLiteTypeFlag flags)
{
  UNUSED(dtype);
  int flg=0;
  if (flags == dliteFlagDefault) return strquoteRaw;
  if (flags & dliteFlagRaw)    flg |= strquoteRaw;
  if (flags & dliteFlagQuoted) flg |= 0;
  if (flags & dliteFlagStrip)  flg |= strquoteNoQuote | strquoteNoEscape;
  return flg;
}


/* Expands to `a - b` if `a > b` else to `0`. */
#define PDIFF(a, b) (((size_t)(a) > (size_t)(b)) ? (a) - (b) : 0)

/*
  Serialises data of type `dtype` and size `size` pointed to by `p`.
  The string representation is written to `dest`.  No more than
  `n` bytes are written (incl. the terminating NUL).

  The `width` and `prec` arguments corresponds to the printf() minimum
  field width and precision/length modifier.  If you set them to -1, a
  suitable value will selected according to `type`.  To ignore their
  effect, set `width` to zero or `prec` to -2.

  Returns number of bytes written to `dest`.  If the output is
  truncated because it exceeds `n`, the number of bytes that would
  have been written if `n` was large enough is returned.  On error, a
  negative value is returned.
 */
int dlite_type_print(char *dest, size_t n, const void *p, DLiteType dtype,
                     size_t size, int width, int prec,  DLiteTypeFlag flags)
{
  int m=0, w=width, r=prec;
  size_t i;
  StrquoteFlags qflags = as_qflags(dtype, flags);
  switch (dtype) {

  case dliteBlob:
    if (!(qflags & strquoteNoQuote)) {
        int v = snprintf(dest+m, PDIFF(n, m), "\"");
        if (v < 0) return err(dliteSerialiseError,
                              "error printing initial quote for blob");
        m += v;
      }
    for (i=0; i<size; i++) {
      int v = snprintf(dest+m, PDIFF(n, m), "%02x",
                       *((unsigned char *)p+i));
      if (v < 0) return err(dliteSerialiseError, "error printing blob");
      m += v;
    }
    if (!(qflags & strquoteNoQuote)) {
        int v = snprintf(dest+m, PDIFF(n, m), "\"");
        if (v < 0) return err(dliteSerialiseError,
                              "error printing final quote for blob");
        m += v;
      }
    break;

  case dliteBool:
    m = snprintf(dest, n, "%*.*s", w, r,
                      (*((bool *)p)) ? "true" : "false");
    break;

  case dliteInt:
    if (w == -1) w = 8;
    switch (size) {
#ifdef HAVE_INTTYPES_H
    case 1: m = snprintf(dest, n, "%*.*"PRId8,  w, r, *((int8_t *)p));  break;
    case 2: m = snprintf(dest, n, "%*.*"PRId16, w, r, *((int16_t *)p)); break;
    case 4: m = snprintf(dest, n, "%*.*"PRId32, w, r, *((int32_t *)p)); break;
    case 8: m = snprintf(dest, n, "%*.*"PRId64, w, r, *((int64_t *)p)); break;
#else
    case 1: m = snprintf(dest, n, "%*.*hhd", w, r, *((int8_t *)p));  break;
    case 2: m = snprintf(dest, n, "%*.*hd",  w, r, *((int16_t *)p)); break;
    case 4: m = snprintf(dest, n, "%*.*d",   w, r, *((int32_t *)p)); break;
    case 8: m = snprintf(dest, n, "%*.*lld", w, r, *((int64_t *)p)); break;
#endif
    default: return err(dliteValueError, "invalid int size: %lu", (unsigned long)size);
    }
    break;

  case dliteUInt:
    if (w == -1) w = 8;
    switch (size) {
#ifdef HAVE_INTTYPES_H
    case 1: m = snprintf(dest, n, "%*.*"PRIu8,  w, r, *((uint8_t *)p));  break;
    case 2: m = snprintf(dest, n, "%*.*"PRIu16, w, r, *((uint16_t *)p)); break;
    case 4: m = snprintf(dest, n, "%*.*"PRIu32, w, r, *((uint32_t *)p)); break;
    case 8: m = snprintf(dest, n, "%*.*"PRIu64, w, r, *((uint64_t *)p)); break;
#else
    case 1: m = snprintf(dest, n, "%*.*hhu", w, r, *((uint8_t *)p));  break;
    case 2: m = snprintf(dest, n, "%*.*hu",  w, r, *((uint16_t *)p)); break;
    case 4: m = snprintf(dest, n, "%*.*u",   w, r, *((uint32_t *)p)); break;
    case 8: m = snprintf(dest, n, "%*.*llu", w, r, *((uint64_t *)p)); break;
#endif
    default: return err(dliteValueError, "invalid int size: %lu", (unsigned long)size);
    }
    break;

  case dliteFloat:
    if (w == -1) w = 12;
    if (r == -1) r = 6;
    switch (size) {
    case 4:  m = snprintf(dest, n, "%*.*g",  w, r, *((float32_t *)p)); break;
    case 8:  m = snprintf(dest, n, "%*.*g",  w, r, *((float64_t *)p)); break;
#ifdef HAVE_FLOAT80
    case 10: m = snprintf(dest, n, "%*.*Lg", w, r, *((float80_t *)p)); break;
#endif
#ifdef HAVE_FLOAT96
    case 12: m = snprintf(dest, n, "%*.*Lg", w, r, *((float96_t *)p)); break;
#endif
#ifdef HAVE_FLOAT128
    case 16: m = snprintf(dest, n, "%*.*Lg", w, r, *((float128_t *)p)); break;
#endif
    default: return err(dliteValueError, "invalid int size: %lu", (unsigned long)size);
    }
    break;

  case dliteFixString:
    if (prec > 0 && prec < (int)size) size = prec;
    m = strnquote(dest, n, (char *)p, size, qflags);
    break;

  case dliteStringPtr:
    if (*((char **)p)) {
      size_t len = strlen(*((char **)p));
      if (prec > 0 && prec < (int)len) len = prec;
      m = strnquote(dest, n, *((char **)p), len, qflags);
    } else {
      m = snprintf(dest, n, "%*.*s", w, r, "null");
    }
    break;

  case dliteRef:
    {
      DLiteInstance *inst = *(DLiteInstance **)p;
      if (inst) {
        const char *id = (inst->uri) ? inst->uri : inst->uuid;
        m = strnquote(dest, n, id, -1, qflags);
      } else
        m = snprintf(dest, n, "%*.*s", w, r, "null");
    }
    break;

  case dliteDimension:
    m = snprintf(dest, n, "{\"name\": \"%s\", \"description\": \"%s\"}",
                 ((DLiteDimension *)p)->name,
                 ((DLiteDimension *)p)->description);
    break;

  case dliteProperty:
    {
      int i;
      char typename[32];
      DLiteProperty *prop = (DLiteProperty *)p;
      dlite_type_set_typename(prop->type, prop->size, typename,
                              sizeof(typename));
      m = snprintf(dest, n, "{"
                   "\"name\": \"%s\", "
                   "\"type\": \"%s\", "
                   "\"ndims\": %d",
                   prop->name, typename, prop->ndims);
      if (prop->ndims) {
        m += snprintf(dest+m, PDIFF(n, m), ", \"shape\": [");
        for (i=0; i < prop->ndims; i++)
          m += snprintf(dest+m, PDIFF(n, m), "\"%s\"%s", prop->shape[i],
                        (i < prop->ndims-1) ? ", " : "");
        m += snprintf(dest+m, PDIFF(n, m), "]");
      }
      if (prop->unit && *prop->unit)
        m += snprintf(dest+m, PDIFF(n, m), ", \"unit\": \"%s\"", prop->unit);
      if (prop->description && *prop->description)
        m += snprintf(dest+m, PDIFF(n, m), ", \"description\": \"%s\"",
                      prop->description);
      m += snprintf(dest+m, PDIFF(n, m), "}");
    }
    break;

  case dliteRelation:
    {
      DLiteRelation *r = (DLiteRelation *)p;
      m = snprintf(dest, n, "[");
      m += strquote(dest+m, PDIFF(n, m), r->s);
      m += snprintf(dest+m, PDIFF(n, m), ", ");
      m += strquote(dest+m, PDIFF(n, m), r->p);
      m += snprintf(dest+m, PDIFF(n, m), ", ");
      m += strquote(dest+m, PDIFF(n, m), r->o);
      m += snprintf(dest+m, PDIFF(n, m), "]");
    }
    break;
  }

  if (m < 0) {
    char buf[32];
    dlite_type_set_typename(dtype, size, buf, sizeof(buf));
    return errx(dliteSerialiseError, "error printing type %s", buf);
  }
  return m;
}

/*
  Like dlite_type_print(), but prints to allocated buffer.

  Prints to position `pos` in `*dest`, which should point to a buffer
  of size `*n`.  `*dest` is reallocated if needed.

  Returns number or bytes written or a negative number on error.
 */
int dlite_type_aprint(char **dest, size_t *n, size_t pos, const void *p,
                      DLiteType dtype, size_t size, int width, int prec,
                      DLiteTypeFlag flags)
{
  int m;
  void *ptr;
  size_t newsize;
  assert(dest);
  if (!*dest) *n = 0;
  if (!n) *dest = NULL;
  m = dlite_type_print((*dest) ? *dest + pos : NULL,
                       PDIFF(*n, pos), p, dtype, size,
                       width, prec, flags);
  if (m < 0) return m;  /* failure */
  if (m < (int)PDIFF(*n, pos)) return m;  // success, buffer is large enough

  /* Reallocate buffer to required size. */
  newsize = m + pos + 1;
  if (!(ptr = realloc(*dest, newsize))) return -1;
  *dest = ptr;
  *n = newsize;
  m = dlite_type_print(*dest + pos, PDIFF(*n, pos), p, dtype, size,
                       width, prec, flags);
  assert(0 <= m && m < (int)*n);
  return m;
}


/* Maximum number of jsmn tokens in a dimension, property and relation */
#define MAX_DIMENSION_TOKENS  5
#define MAX_PROPERTY_TOKENS  64  // this supports at least 50 dimensions...
#define MAX_RELATION_TOKENS   9

/* Macro used by dlite_type_scan() to asign `target` when scanning a
   relation. */
#define SET_RELATION(target, buf, bufsize, t, src)                      \
  if (strnput_unquote(&buf, &bufsize, 0, src + t->start,                \
                      t->end - t->start, NULL, strquoteNoQuote) < 0)    \
    return -1;                                                          \
  target = strndup(buf, t->end - t->start);


/*
  Scans a value from `src` and write it to memory pointed to by `p`.

  If `len` is non-negative, at most `len` bytes are read from `src`.

  The type and size of the scanned data is described by `dtype` and `size`,
  respectively.

  Returns number of characters consumed or -1 on error.
*/
int dlite_type_scan(const char *src, int len, void *p, DLiteType dtype,
                    size_t size, DLiteTypeFlag flags)
{
  size_t i;
  int m=0, v;
  char *endptr;
  StrquoteFlags qflags = as_qflags(dtype, flags);
  switch(dtype) {

  case dliteBlob:
    if (!(flags & dliteFlagStrip)) while (isblank(src[m])) m++;
    if ((flags & dliteFlagQuoted) && src[m++] != '"')
      return errx(-1, "expected initial double quote around blob");
    for (i=0; i<2*size; i++)
      if (!isxdigit(src[i+m]))
        return errx(-1, "invalid character in blob: %c", src[i+m]);
    for (i=0; i<size; i++) {
      unsigned int tmp;
      if (sscanf(src + 2*i+m, "%2x", &tmp) != 1)
        return errx(-1, "error scanning blob: '%.*s'", (int)size, src);
      assert(tmp < 256);
      ((unsigned char *)p)[i] = tmp;
    }
    m += 2*size;
    if ((flags & dliteFlagQuoted) && src[m++] != '"')
      return errx(-1, "expected final double quote around blob");
    break;

  case dliteBool:
    if ((v = strtob(src, &endptr)) < 0)
      return errx(-1, "invalid bool: '%s'", src);
    *((bool *)p) = v;
    m = endptr - src;
    break;

  case dliteInt:
    errno = 0;
    switch (size) {
#ifdef HAVE_INTTYPES_H
    case 1: v = sscanf(src, "%"SCNi8"%n",  ((int8_t  *)p), &m); break;
    case 2: v = sscanf(src, "%"SCNi16"%n", ((int16_t *)p), &m); break;
    case 4: v = sscanf(src, "%"SCNi32"%n", ((int32_t *)p), &m); break;
    case 8: v = sscanf(src, "%"SCNi64"%n", ((int64_t *)p), &m); break;
#else
    case 1: v = sscanf(src, "%hhi%n", ((int8_t  *)p), &m); break;
    case 2: v = sscanf(src, "%hi%n",  ((int16_t *)p), &m); break;
    case 4: v = sscanf(src, "%i%n",   ((int32_t *)p), &m); break;
    case 8: v = sscanf(src, "%lli%n", ((int64_t *)p), &m); break;
#endif
    default: return err(dliteValueError, "invalid int size: %lu", (unsigned long)size);
    }
    if (v != 1) return err(dliteValueError, "invalid int: '%s'", src);
    break;

  case dliteUInt:
    v = 0;
    while (isblank(src[v])) m++;
    if (src[v] == '0' && (src[v+1] == 'x' || src[v+1] == 'X')) {
      switch (size) {
#ifdef HAVE_INTTYPES_H
      case 1: v = sscanf(src, "%"SCNx8"%n",  ((uint8_t  *)p), &m); break;
      case 2: v = sscanf(src, "%"SCNx16"%n", ((uint16_t *)p), &m); break;
      case 4: v = sscanf(src, "%"SCNx32"%n", ((uint32_t *)p), &m); break;
      case 8: v = sscanf(src, "%"SCNx64"%n", ((uint64_t *)p), &m); break;
#else
      case 1: v = sscanf(src, "%hhx%n", ((uint8_t  *)p), &m); break;
      case 2: v = sscanf(src, "%hx%n",  ((uint16_t *)p), &m); break;
      case 4: v = sscanf(src, "%x%n",   ((uint32_t *)p), &m); break;
      case 8: v = sscanf(src, "%llx%n", ((uint64_t *)p), &m); break;
#endif
      default: return err(dliteValueError, "invalid int size: %lu", (unsigned long)size);
      }
    } else {
      switch (size) {
#ifdef HAVE_INTTYPES_H
      case 1: v = sscanf(src, "%"SCNu8"%n",  ((uint8_t  *)p), &m); break;
      case 2: v = sscanf(src, "%"SCNu16"%n", ((uint16_t *)p), &m); break;
      case 4: v = sscanf(src, "%"SCNu32"%n", ((uint32_t *)p), &m); break;
      case 8: v = sscanf(src, "%"SCNu64"%n", ((uint64_t *)p), &m); break;
#else
      case 1: v = sscanf(src, "%hhu%n", ((uint8_t  *)p), &m); break;
      case 2: v = sscanf(src, "%hu%n",  ((uint16_t *)p), &m); break;
      case 4: v = sscanf(src, "%u%n",   ((uint32_t *)p), &m); break;
      case 8: v = sscanf(src, "%llu%n", ((uint64_t *)p), &m); break;
#endif
      default: return err(dliteValueError, "invalid uint size: %lu", (unsigned long)size);
      }
    }
    if (v != 1) return err(dliteValueError, "invalid uint: '%s'", src);
    break;

  case dliteFloat:
    switch (size) {
    case 4:  v = sscanf(src, "%f%n",  ((float32_t *)p), &m); break;
    case 8:  v = sscanf(src, "%lf%n", ((float64_t *)p), &m); break;
#ifdef HAVE_FLOAT80
    case 10: v = sscanf(src, "%Lf%n", ((float80_t *)p), &m); break;
#endif
#ifdef HAVE_FLOAT96
    case 12: v = sscanf(src, "%Lf%n", ((float96_t *)p), &m); break;
#endif
#ifdef HAVE_FLOAT128
    case 16: v = sscanf(src, "%Lf%n", ((float128_t *)p), &m); break;
#endif
    default: return err(dliteValueError, "invalid int size: %lu", (unsigned long)size);
    }
    if (v != 1) return err(dliteValueError, "invalid float: '%s'", src);
    break;

  case dliteFixString:
    switch (strnunquote((char *)p, size, src, len, &m, qflags)) {
    case -1: return errx(-1, "expected initial double quote around string");
    case -2: return errx(-1, "expected final double quote around string");
    }
    ((char *)p)[size-1] = '\0';
    break;

  case dliteStringPtr:
    {
      char *q=NULL;
      int n;
      switch((n = strnunquote(NULL, 0, src, len, &m, qflags))) {
      case -1: return errx(-1, "expected initial double quote around string");
      case -2: return errx(-1, "expected final double quote around string");
      }
      assert(n >= 0);
      if (!(q = realloc(*((char **)p), n+1)))
        return err(dliteMemoryError, "allocation failure");
      n = strunquote(q, n+1, src, NULL, qflags);
      assert(n >= 0);
      *(char **)p = q;
    }
    break;

  case dliteRef:
    {
      char *q=NULL;
      int n, n2;
      DLiteInstance *inst=NULL;
      n = strspn(src, " \t\n");
      if (strncmp(src+n, "null", 4) == 0) {
        m += n+4;
      } else {
        switch((n = strnunquote(NULL, 0, src, len, &m, qflags))) {
        case -1: return errx(-1, "expected initial double quote around ref");
        case -2: return errx(-1, "expected final double quote around ref");
        }
        assert(n >= 0);
        if (!(q = malloc(n+1))) return err(dliteMemoryError, "allocation failure");
        n2 = strnunquote(q, n+1, src, m, NULL, qflags);
        assert(n2 == n);
        inst = dlite_instance_get(q);
        free(q);
        if (!inst) return -1;
      }
      *(DLiteInstance **)p = inst;
    }
    break;

  case dliteDimension:
    {
      DLiteDimension *dim = p;
      jsmn_parser parser;
      jsmntok_t tokens[MAX_DIMENSION_TOKENS];
      const jsmntok_t *t;
      int r;

      if (dim->name) free(dim->name);
      if (dim->description) free(dim->description);
      memset(dim, 0, sizeof(DLiteDimension));

      if (len < 0) len = strlen(src);
      jsmn_init(&parser);
      if ((r = jsmn_parse(&parser, src, len, tokens,MAX_DIMENSION_TOKENS)) < 0)
        return err(dliteParseError, "cannot parse dimension: %s: '%s'",
                   jsmn_strerror(r), src);
      if (tokens->type != JSMN_OBJECT)
        return errx(dliteParseError, "dimension should be a JSON object");
      m = tokens->end - tokens->start;

      if (!(t = jsmn_item(src, tokens, "name")))
        return err(dliteValueError, "missing dimension name: '%s'", src);
      dim->name = strndup(src + t->start, t->end - t->start);
      if ((t = jsmn_item(src, tokens, "description")))
        dim->description = strndup(src + t->start, t->end - t->start);
    }
    break;

  case dliteProperty:
    {
      DLiteProperty *prop = p;
      jsmn_parser parser;
      jsmntok_t tokens[MAX_PROPERTY_TOKENS];
      const jsmntok_t *t, *d;
      int r, i, errnum;

<<<<<<< HEAD
      if (prop->name) free(prop->name);
      if (prop->ref)  free(prop->ref);
      if (prop->shape) free(prop->shape);
      if (prop->unit) free(prop->unit);
      if (prop->description) free(prop->description);
      memset(prop, 0, sizeof(DLiteProperty));
=======
      dlite_property_clear(prop);
>>>>>>> 8799cebc

      if (len < 0) len = strlen(src);
      jsmn_init(&parser);
      r = jsmn_parse(&parser, src, len, tokens, MAX_PROPERTY_TOKENS);
      if (r == JSMN_ERROR_NOMEM)
        return err(dliteIndexError, "too many dimensions.  Increase MAX_PROPERTY_TOKENS "
                   "in dlite-type.c and recompile.");
      else if (r < 0)
        return err(dliteParseError, "cannot parse property: %s: '%s'",
                   jsmn_strerror(r), src);
      if (tokens->type != JSMN_OBJECT)
        return errx(dliteParseError, "property should be a JSON object");
      m = tokens->end - tokens->start;

      if (!(t = jsmn_item(src, tokens, "name")))
        return errx(dliteParseError, "missing property name: '%s'", src);
      prop->name = strndup(src + t->start, t->end - t->start);

      if (!(t = jsmn_item(src, tokens, "type")))
        return dlite_property_clear(prop),
          errx(dliteParseError, "missing property type: '%s'", src);
      if ((errnum = dlite_type_set_dtype_and_size(src + t->start,
                                                  &prop->type, &prop->size)))
        return dlite_property_clear(prop), errnum;

      if ((t = jsmn_item(src, tokens, "$ref")))
        prop->ref = strndup(src + t->start, t->end - t->start);

      if ((t = jsmn_item(src, tokens, "shape"))) {
        if (t->type != JSMN_ARRAY)
<<<<<<< HEAD
          return errx(dliteParseError, "property shape should be an array");
=======
          return dlite_property_clear(prop),
            errx(dliteParseError, "property dims should be an array");
>>>>>>> 8799cebc
        prop->ndims = t->size;
        prop->shape = calloc(prop->ndims, sizeof(char *));
        for (i=0; i < prop->ndims; i++) {
          if (!(d = jsmn_element(src, t, i)))
            return dlite_property_clear(prop),
              err(dliteParseError, "error parsing property dimensions: %.*s",
                       t->end - t->start, src + t->start);
          prop->shape[i] = strndup(src + d->start, d->end - d->start);
        }
      }

      if ((t = jsmn_item(src, tokens, "unit")))
        prop->unit = strndup(src + t->start, t->end - t->start);

      if ((t = jsmn_item(src, tokens, "description")))
        prop->description = strndup(src + t->start, t->end - t->start);
    }
    break;

  case dliteRelation:
    {
      DLiteRelation *rel = p;
      jsmn_parser parser;
      jsmntok_t tokens[MAX_RELATION_TOKENS];
      const jsmntok_t *t;
      int r;

      if (rel->s) free(rel->s);
      if (rel->p) free(rel->p);
      if (rel->o) free(rel->o);
      if (rel->id) free(rel->id);
      memset(rel, 0, sizeof(DLiteRelation));

      if (len < 0) len = strlen(src);
      jsmn_init(&parser);
      if ((r = jsmn_parse(&parser, src, len, tokens, MAX_RELATION_TOKENS)) < 0)
        return err(dliteParseError, "cannot parse relation: %s: '%s'",
                   jsmn_strerror(r), src);
      if (tokens->size < 3 || tokens->size > 4)
        return errx(dliteParseError, "relation should have 3 (optionally 4) elements");
      m = tokens->end - tokens->start;
      if (tokens->type == JSMN_ARRAY) {
        size_t bufsize=0;
        char *buf=NULL;
        if (!(t = jsmn_element(src, tokens, 0))) return -1;
        SET_RELATION(rel->s, buf, bufsize, t, src);
        if (!(t = jsmn_element(src, tokens, 1))) return -1;
        SET_RELATION(rel->p, buf, bufsize, t, src);
        if (!(t = jsmn_element(src, tokens, 2))) return -1;
        SET_RELATION(rel->o, buf, bufsize, t, src);
        if (tokens->size > 3 && (t = jsmn_element(src, tokens, 3)))
          rel->id = strndup(src + t->start, t->end - t->start);
        free(buf);
      } else if (tokens->type == JSMN_OBJECT) {
        size_t bufsize=0;
        char *buf=NULL;
        if (!(t = jsmn_item(src, tokens, "s"))) return -1;
        SET_RELATION(rel->s, buf, bufsize, t, src);
        if (!(t = jsmn_item(src, tokens, "p"))) return -1;
        SET_RELATION(rel->p, buf, bufsize, t, src);
        if (!(t = jsmn_item(src, tokens, "o"))) return -1;
        SET_RELATION(rel->o, buf, bufsize, t, src);
        if ((t = jsmn_item(src, tokens, "id")))
          rel->id = strndup(src + t->start, t->end - t->start);
        free(buf);
      } else {
        return errx(dliteValueError, "relation should be a JSON array");
      }
    }
    break;
  }
  return m;
}


/*
  Update sha3 hash context `c` from data pointed to by `ptr`.
  The data is described by `dtype` and `size`.

  Returns non-zero on error.
 */
int dlite_type_update_sha3(sha3_context *c, const void *ptr,
                           DLiteType dtype, size_t size)
{
  switch (dtype) {

  case dliteStringPtr:
    {
      char *s = *((char **)ptr);
      if (s) sha3_Update(c, s, strlen(s));
    }
    break;

  case dliteRef:
    {
      DLiteInstance *inst = *((DLiteInstance **)ptr);
      if (inst) sha3_Update(c, inst->uuid, DLITE_UUID_LENGTH);
    }
    break;

  case dliteDimension:
    {
      const DLiteDimension *d = ptr;
      sha3_Update(c, d->name, strlen(d->name));
      //if (d->description)
      //  sha3_Update(c, p->description, strlen(d->description));
    }
    break;

  case dliteProperty:
    {
      int i;
      const DLiteProperty *p = ptr;
      sha3_Update(c, p->name, strlen(p->name));
      sha3_Update(c, &p->type, sizeof(DLiteType));
      sha3_Update(c, &p->size, sizeof(size_t));
      sha3_Update(c, &p->ndims, sizeof(int));
      for (i=0; i<p->ndims; i++)
        sha3_Update(c, p->shape[i], strlen(p->shape[i]));
      if (p->unit) sha3_Update(c, p->unit, strlen(p->unit));
      //if (p->description)
      //  sha3_Update(c, p->description, strlen(p->description));
    }
    break;

  case dliteRelation:
    {
      const DLiteRelation *rel = ptr;
      if (rel->s) sha3_Update(c, rel->s, strlen(rel->s));
      if (rel->p) sha3_Update(c, rel->p, strlen(rel->p));
      if (rel->o) sha3_Update(c, rel->o, strlen(rel->o));
    }
    break;

  default:
    sha3_Update(c, ptr, size);
    break;
  }
  return 0;
}


/*
  Returns the struct alignment of the given type or 0 on error.
 */
size_t dlite_type_get_alignment(DLiteType dtype, size_t size)
{
  int i;
  for (i=0; type_table[i].typename; i++)
    if (type_table[i].dtype == dtype && type_table[i].size == size)
      return type_table[i].alignment;

  switch (dtype) {
  case dliteBlob:       return 1;
  case dliteFixString:  return 1;
  default:              return err(dliteTypeError, "cannot determine alignment of "
                                   "dtype='%s' (%d), size=%lu",
                                   dlite_type_get_dtypename(dtype), dtype,
                                   (unsigned long)size), 0;
  }
}

/*
  Returns the amount of padding that should be added before `type`,
  if `type` (of size `size`) is to be added to a struct at offset `offset`.
*/
size_t dlite_type_padding_at(DLiteType dtype, size_t size, size_t offset)
{
  size_t align = dlite_type_get_alignment(dtype, size);
  assert(align);
  return (align - (offset & (align - 1))) & (align - 1);
}


/*
  Returns the offset the current struct member with dtype `dtype` and
  size `size`.  The offset of the previous struct member is `prev_offset`
  and its size is `prev_size`.

  Returns -1 on error.
 */
int dlite_type_get_member_offset(size_t prev_offset, size_t prev_size,
                                 DLiteType dtype, size_t size)
{
  size_t align, offset, padding;
  if ((align = dlite_type_get_alignment(dtype, size)) == 0) return -1;
  offset = prev_offset + prev_size;
  padding = (align - (offset & (align - 1))) & (align - 1);
  return offset + padding;
}


/*
  Copies n-dimensional array `src` to `dest` by calling `castfun` on
  each element.  `dest` must have sufficient size to hold the result.

  If either `dest_strides` or `src_strides`  are NULL, the memory is
  assumed to be C-contiguous.

  This function is rather general function that allows `src` and
  `dest` to have different type and memory layout.  By e.g. inverting
  the order of `dest_dims` and `dest_strides` you can copy an
  n-dimensional array from C to Fortran order.

  Arguments:
    - ndims: Number of dimensions for both source and destination.
          Zero means scalar.
    - dest: Pointer to destination memory.  It must be large enough.
    - dest_type: Destination data type
    - dest_size: Size of each element in destination
    - dest_dims: Destination dimensions.  Length: `ndims`, required if ndims > 0
    - dest_strides: Destination strides.  Length: `ndims`, optional
    - src: Pointer to source memory.
    - src_type: Source data type.
    - src_size: Size of each element in source.
    - src_dims: Source dimensions.  Length: `ndims`, required if ndims > 0
    - src_strides: Source strides.  Length: `ndims`, optional
    - castfun: Function that is doing the actually casting. Called on each
          element.

  Returns non-zero on error.

  TODO
  Allow different number of dimensions in `src` and `dest` as long as
  the total number of elements are equal.
*/
int dlite_type_ndcast(int ndims,
                      void *dest, DLiteType dest_type, size_t dest_size,
                      const size_t *dest_dims, const int *dest_strides,
                      const void *src, DLiteType src_type, size_t src_size,
                      const size_t *src_dims, const int *src_strides,
                      DLiteTypeCast castfun)
{
  int i, retval=1, samelayout=1, *sstrides=NULL, *dstrides=NULL;
  size_t *sidx=NULL, *didx=NULL;
  size_t j, n, N=1;

  assert(src);
  assert(dest);
  if (!castfun) castfun = dlite_type_copy_cast;

  /* Scalar */
  if (ndims == 0)
    return castfun(dest, dest_type, dest_size, src, src_type, src_size);

  assert(src_dims);
  assert(dest_dims);

  /* Total number of elements: N */
  for (i=0, n=1; i<ndims; i++) {
    N *= src_dims[i];
    n *= dest_dims[i];
  }
  if (n != N)
    return err(dliteIndexError, "incompatible sizes of dimension %d for source (%lu) and dest (%lu)", i,
               (unsigned long)N, (unsigned long)n);

  /* Default source strides */
  if (!src_strides) {
    size_t size = src_size;
    if (!(sstrides = calloc(ndims, sizeof(size_t)))) FAILCODE(dliteMemoryError, "allocation failure");
    for (i=ndims-1; i >= 0; i--) {
      sstrides[i] = size;
      size *= src_dims[i];
    }
    src_strides = sstrides;
  }

  /* Default dest strides */
  if (!dest_strides) {
    size_t size = dest_size;
    if (!(dstrides = calloc(ndims, sizeof(size_t)))) FAILCODE(dliteMemoryError, "allocation failure");
    for (i=ndims-1; i >= 0; i--) {
      dstrides[i] = size;
      size *= dest_dims[i];
    }
    dest_strides = dstrides;
  }

  /* -- check that source and dest have same layout */
  if (dest_type != src_type || dest_size != src_size) samelayout = 0;
  if (samelayout) {
    for (i=0; i<ndims; i++)
      if (dest_dims[i] != src_dims[i] || dest_strides[i] != src_strides[i]) {
        samelayout = 0;
        break;
      }
  }
  if (samelayout) {
    /* -- check that source is contiguous */
    int size = src_size;
    for (i=0; i<ndims; i++) {
      int iscont=0;
      for (j=0; j < src_dims[j]; j++)
        if (src_strides[j] == size) { iscont = 1; break; }
      if (!iscont) { samelayout = 0; break; }
      size *= src_dims[i];
    }
  }

  if (samelayout) {
    /* Special case: if source and dest have same layout and are
       contiguous, copy all data in one chunck */
    memcpy(dest, src, N * src_size);

  } else {
    /* General case: copy all elements individually using castfun()

       We make a single loop over the total number of elements.  The
       current index in each dimension in `src` and `dest` are stored
       in `sidx` and `didx`, respectively.
    */
    size_t M=ndims-1;
    const char *sp = src;  /* pointer to current element in `src` */
    char *dp = dest;       /* pointer to current element in `dest` */
    if (!(sidx = calloc(ndims, sizeof(size_t))))
      FAILCODE(dliteMemoryError, "allocation failure");
    if (!(didx = calloc(ndims, sizeof(size_t))))
      FAILCODE(dliteMemoryError, "allocation failure");

    n = 0;
    while (1) {
      if (castfun(dp, dest_type, dest_size, sp, src_type, src_size)) goto fail;

      if (++n >= N) break;

      /* update src pointer and index */
      if (++sidx[M] < src_dims[M]) {
        sp += src_strides[M];
      } else {
        sidx[M] = 0;
        for (i=M-1; i>=0; i--) {
          if (++sidx[i] < src_dims[i]) break;
          sidx[i] = 0;
        }
        for (j=0, sp=src; j<M; j++)
          sp += src_strides[j] * sidx[j];
      }

      /* update dest pointer and index */
      if (++didx[M] < dest_dims[M]) {
        dp += dest_strides[M];
      } else {
        didx[M] = 0;
        for (i=M-1; i>=0; i--) {
          if (++didx[i] < dest_dims[i]) break;
          didx[i] = 0;
        }
        for (j=0, dp=dest; j<M; j++)
          dp += dest_strides[j] * didx[j];
      }
    }
  }
  retval = 0;
 fail:
  if (sidx) free(sidx);
  if (didx) free(didx);
  if (sstrides) free(sstrides);
  if (dstrides) free(dstrides);
  return retval;
}<|MERGE_RESOLUTION|>--- conflicted
+++ resolved
@@ -1137,16 +1137,7 @@
       const jsmntok_t *t, *d;
       int r, i, errnum;
 
-<<<<<<< HEAD
-      if (prop->name) free(prop->name);
-      if (prop->ref)  free(prop->ref);
-      if (prop->shape) free(prop->shape);
-      if (prop->unit) free(prop->unit);
-      if (prop->description) free(prop->description);
-      memset(prop, 0, sizeof(DLiteProperty));
-=======
       dlite_property_clear(prop);
->>>>>>> 8799cebc
 
       if (len < 0) len = strlen(src);
       jsmn_init(&parser);
@@ -1177,12 +1168,8 @@
 
       if ((t = jsmn_item(src, tokens, "shape"))) {
         if (t->type != JSMN_ARRAY)
-<<<<<<< HEAD
-          return errx(dliteParseError, "property shape should be an array");
-=======
           return dlite_property_clear(prop),
-            errx(dliteParseError, "property dims should be an array");
->>>>>>> 8799cebc
+            errx(dliteParseError, "property shape should be an array");
         prop->ndims = t->size;
         prop->shape = calloc(prop->ndims, sizeof(char *));
         for (i=0; i < prop->ndims; i++) {
