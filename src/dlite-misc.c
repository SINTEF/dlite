#include <assert.h>
#include <stdlib.h>
#include <stdio.h>
#include <string.h>

#include "config.h"
#include "config-paths.h"

#include "utils/compat.h"
#include "utils/map.h"
#include "utils/err.h"
#include "utils/strtob.h"
#include "utils/tgen.h"
#include "utils/fileutils.h"
#include "utils/session.h"
#include "utils/rng.h"
#include "getuuid.h"
#include "dlite.h"
#include "dlite-macros.h"
#include "dlite-errors.h"

/* Global variables */
static int use_build_root = -1;   /* whether to use build root */
static int dlite_platform = 0;    /* dlite platform */


/********************************************************************
 * General utility functions
 ********************************************************************/

/*
  Returns a pointer to the version string of DLite.
*/
const char *dlite_get_version(void)
{
  return dlite_VERSION;
}

/*
  Returns current platform based on the DLITE_PLATFORM environment
  variable.  Used when initiating paths.
 */
FUPlatform dlite_get_platform(void)
{
  if (!dlite_platform) {
    FUPlatform platform;
    char *s = getenv("DLITE_PLATFORM");
    if (s && (platform = fu_platform(s)) >= 0) {
      if (platform == fuNative) platform = fu_native_platform();
      dlite_platform = platform;
    }
  }
  return dlite_platform;
}

/*
  Writes an UUID to `buff` based on `id`.

  Whether and what kind of UUID that is generated depends on `id`:
    - If `id` is NULL or empty, a new random version 4 UUID is generated.
    - If `id` is not a valid UUID string, a new version 5 sha1-based UUID
      is generated from `id` using the DNS namespace.
    - Otherwise is `id` already a valid UUID and it is simply copied to
      `buff`.

  Length of `buff` must at least (DLITE_UUID_LENGTH + 1) bytes (36 bytes
  for UUID + NUL termination).

  Returns the UUID version if a new UUID is generated or zero if `id`
  is already a valid UUID.  On error, -1 is returned.
 */
int dlite_get_uuid(char *buff, const char *id)
{
  return getuuid(buff, id);
}

/*
  Like dlite_get_uuid(), but takes the the length of `id` as an
  additional parameter.
 */
int dlite_get_uuidn(char *buff, const char *id, size_t len)
{
  return getuuidn(buff, id, len);
}

/*
  Returns an unique uri for metadata defined by `name`, `version`
  and `namespace` as a newly malloc()'ed string or NULL on error.

  The returned url is constructed as follows:

      namespace/version/name
 */
char *dlite_join_meta_uri(const char *name, const char *version,
                          const char *namespace)
{
  char *uri = NULL;
  size_t size = 0;
  size_t n = 0;
  if (name) {
    size += strlen(name);
    n++;
  }
  if (version) {
    size += strlen(version);
    n++;
  }
  if (namespace) {
    size += strlen(namespace);
    n++;
  }
  if ((n == 3) && (size > 0)) {
    size += 3;
    if (!(uri = malloc(size)))
     return err(dliteMemoryError, "allocation failure"), NULL;
    snprintf(uri, size, "%s/%s/%s", namespace, version, name);
  }
  return uri;
}

/*
  Splits `metadata` uri into its components.  If `name`, `version` and/or
  `namespace` are not NULL, the memory they points to will be set to a
  pointer to a newly malloc()'ed string with the corresponding value.

  Returns non-zero on error.
 */
int dlite_split_meta_uri(const char *uri, char **name, char **version,
                         char **namespace)
{
  char *p, *q, *namep=NULL, *versionp=NULL, *namespacep=NULL;

  if (!(p = strrchr(uri, '/')))
    FAIL1("invalid metadata uri: '%s'", uri);
  q = p-1;
  while (*q != '/' && q > uri) q--;
  if (q == uri)
    FAIL1("invalid metadata uri: '%s'", uri);

  if (name) {
    if (!(namep = strdup(p + 1)))
     FAILCODE(dliteMemoryError, "allocation failure");
  }
  if (version) {
    int size = p - q;
    assert(size > 0);
    if (!(versionp = malloc(size)))
     FAILCODE(dliteMemoryError, "allocation failure");
    memcpy(versionp, q + 1, size - 1);
    versionp[size - 1] = '\0';
  }
  if (namespace) {
    int size = q - uri + 1;
    assert(size > 0);
    if (!(namespacep = malloc(size)))
     FAILCODE(dliteMemoryError, "allocation failure");
    memcpy(namespacep, uri, size - 1);
    namespacep[size - 1] = '\0';
  }

  if (name) *name = namep;
  if (version) *version = versionp;
  if (namespace) *namespace = namespacep;
  return 0;
 fail:
  if (namep) free(namep);
  if (versionp) free(versionp);
  if (namespacep) free(namespacep);
  return 1;
}


/********************************************************************
 * Parsing options
 ********************************************************************/

/*
  Parses the options string `options` and assign corresponding values
  of the array `opts`.  The options string should be a valid url query
  string of the form

      key1=value1;key2=value2...

  where the values are terminated by NUL or any of the characters in ";&#".
  A hash (#) terminates the options.

  `opts` should be a NULL-terminated DLiteOpt array initialised with
  default values.  At return, the values of the provided options are
  updated.

  If `modify` is non-zero, `options` is modifies such that all values in
  `opts` are NUL-terminated.  Otherwise they may be terminated by any of
  the characters in ";&#".

  Returns non-zero on error.
*/
int dlite_option_parse(char *options, DLiteOpt *opts, int modify)
{
  char *q, *p = options;
  if (!options) return 0;
  while (*p && *p != '#') {
    size_t i, len = strcspn(p, "=;&#");
    if (p[len] != '=')
      return errx(1, "no value for key '%.*s' in option string '%s'",
                  (int)len, p, options);
    for (i=0; opts[i].key; i++) {
      if (strncmp(opts[i].key, p, len) == 0 && strlen(opts[i].key) == len) {
        p += len;
        if (*p == '=') p++;
        opts[i].value = p;
        p += strcspn(p, ";&#");
        q = p;
        if (*p && strchr(";&", *p)) p++;
        if (modify) q[0] = '\0';
        break;
      }
    }
    if (!opts[i].key) {
      int len = strcspn(p, "=;&#");
      return errx(dliteValueError, "unknown option key: '%.*s'", len, p);
    }
  }
  return 0;
}


/********************************************************************
 * Path handling
 ********************************************************************/

/*
  Returns a newly allocated url constructed from the arguments of the form

      driver://location?options#fragment

  The `driver`, `options` and `fragment` arguments may be NULL.
  Returns NULL on error.
 */
char *dlite_join_url(const char *driver, const char *location,
                     const char *options, const char *fragment)
{
  TGenBuf s;
  tgen_buf_init(&s);
  if (driver) tgen_buf_append_fmt(&s, "%s://", driver);
  tgen_buf_append(&s, location, -1);
  if (options) tgen_buf_append_fmt(&s, "?%s", options);
  if (fragment) tgen_buf_append_fmt(&s, "#%s", fragment);
  return tgen_buf_steal(&s);
}


/*
  Splits an `url` of the form

      driver://location?options#fragment

  into four parts: `driver`, `location`, `options` and `fragment`.
  For the arguments that are not NULL, the pointers they points to
  will be assigned to point to the corresponding section within `url`.

  This function modifies `url`.  Make a copy if you don't want that.

  Returns non-zero on error.

  Note:
  URLs are assumed to have the following syntax (ref. [wikipedia]):

      URL = scheme:[//authority]path[?query][#fragment]

  where the authority component divides into three subcomponents:

      authority = [userinfo@]host[:port]

  This function maps `scheme` to `driver`, `[authority]path` to `location`
  `query` to `options` and `fragment` to `fragment`.

  [wikipedia]: https://en.wikipedia.org/wiki/URL
 */
int dlite_split_url(char *url, char **driver, char **location, char **options,
                    char **fragment)
{
  return dlite_split_url_winpath(url, driver, location, options, fragment, 0);
}

/*
  Like dlite_split_url(), but with one additional argument.

  If `winpath` is non-zero and `url` starts with "C:\" or "C:/", then
  the initial "C" is not treated as a driver, but rather as a part of
  the location.
 */
int dlite_split_url_winpath(char *url, char **driver, char **location,
                            char **options, char **fragment, int winpath)
{
  size_t i;
  char *p;

  /* default to NUL */
  p = url + strlen(url);
  assert(*p == '\0');
  if (driver)   *driver   = p;
  if (location) *location = p;
  if (options)  *options  = p;
  if (fragment) *fragment = p;

  /* strip off and assign fragment */
  if ((p = strchr(url, '#'))) {
    if (fragment) *fragment = p+1;
    *p = '\0';
  }

  /* strip off query and assign options */
  if ((p = strchr(url, '?'))) {
    *p = '\0';
    if (options) *options = (p[1]) ? p+1 : NULL;
  } else {
    if (options) *options = NULL;
  }

  /* assign driver and location */
  i = strcspn(url, ":/");
  if (winpath && strlen(url) > 3 &&
      ((url[0] >= 'A' && url[0] <= 'Z') || (url[0] >= 'a' && url[0] <= 'z')) &&
      url[1] == ':' &&
      (url[2] == '\\' || url[2] == '/')) {
    /* special case: url is a windows path */
    if (driver) *driver = NULL;
    if (location) *location = url;
  } else if (url[i] == ':') {
    url[i] = '\0';
    if (driver) *driver = url;
    if (url[i+1] == '/' && url[i+2] == '/')
      p = url + i + 3;
    else
      p = url + i + 1;
    if (location) *location = (p[0]) ? p : NULL;
  } else {
    if (driver) *driver = NULL;
    if (location) *location = (url[0]) ? url : NULL;
  }

  return 0;
}


/*
  Returns non-zero if paths refer to build root rather than the
  installation root.
 */
int dlite_use_build_root(void)
{
  if (use_build_root == -1) {
    char *endptr, *p = getenv("DLITE_USE_BUILD_ROOT");
    use_build_root = 0;
    if (p) {
      if (!*p) {
        use_build_root = 1;
      } else {
        int v = strtob(p, &endptr);
        if (v >= 0)
          use_build_root = (v) ? 1 : 0;
        else
          warn("environment variable DLITE_USE_BUILD_ROOT must have a "
               "valid boolean value: %s", p);
      }
    }
  }
  return use_build_root;
}

/*
  Sets whether paths should refer to build root.  Default is the
  installation root, unless the environment variable
  DLITE_USE_BUILD_ROOT is set and is not false.
*/
void dlite_set_use_build_root(int v)
{
  use_build_root = (v) ? 1 : 0;
}

/*
  Returns pointer to installation root.  It may be altered with environment
  variable DLITE_ROOT.
*/
const char *dlite_root_get(void)
{
  static char *dlite_root = NULL;
  if (!dlite_root) {
    char *v = getenv("DLITE_ROOT");
    dlite_root = (v) ? v : DLITE_ROOT;
  }
  return dlite_root;
}


/* Help function for dlite_add_dll_path() */
#ifdef WINDOWS
static void _add_dll_dir(const char *path)
{
  size_t n;
  wchar_t wcstr[256];
  mbstowcs_s(&n, wcstr, 256, path, 255);
  AddDllDirectory(wcstr);
}

/* Help function for dlite_add_dll_path() */
static void _add_dll_paths(const char *paths)
{
  char buf[4096];
  if (fu_winpath(paths, buf, sizeof(buf), NULL)) {
    char *endptr=NULL;
    const char *p;
    while ((p = fu_nextpath(buf, &endptr, NULL))) {
      char *s = strndup(p, endptr - p);
      _add_dll_dir(s);
      free(s);
    }
  }
}
#endif

/*
  On Windows, this function adds default directories to the DLL search
  path.  Based on whether the `DLITE_USE_BUILD_ROOT` environment
  variable is defined, the library directories under either the build
  directory or the installation root (environment variable DLITE_ROOT)
  are added to the DLL search path using AddDllDirectory().

  On Linux this function does nothing.

  Returns non-zero on error.
 */
int dlite_add_dll_path(void)
{
#ifdef WINDOWS
  static int called = 0;
  char buf[4096];

  if (called) return 0;
  called = 1;

  if (dlite_use_build_root()) {
    _add_dll_paths(dlite_PATH);
    //_add_dll_paths(dlite_PATH_EXTRA);
  } else {
    char libdir[256];
    snprintf(libdir, sizeof(libdir), "%s/%s", dlite_root_get(),
             DLITE_LIBRARY_DIR);
    _add_dll_dir(fu_winpath(libdir, buf, sizeof(buf), NULL));

  }
#endif
  return 0;
}


/********************************************************************
 * Managing global state
 ********************************************************************/

#define ERR_STATE_ID "err-globals-id"
#define ERR_MASK_ID "err-ignored-id"


/* Local state for this module. */
typedef struct {
  int in_atexit;
  int finalizing;
} Locals;


/* A cache pointing to the current session handler */
static DLiteGlobals *_globals_handler=NULL;

/* Pointer to local state */
Locals *_locals=NULL;

/* Free variables in local state. */
static void free_locals()
{
  _locals = NULL;
}

/* Return a pointer to local state. */
static Locals *get_locals(void)
{
  if (!_locals) {
    static Locals locals;
    _locals = &locals;
    memset(_locals, 0, sizeof(Locals));
  }
  return _locals;
}


/* Called by atexit(). */
static void _handle_atexit(void) {

  /* No extra finalisation is needed if we already are in an atexit handler */
<<<<<<< HEAD
  //if (dlite_globals_in_atexit()) return;
=======
>>>>>>> ff1047fb
  if (dlite_globals_in_atexit() && !getenv("DLITE_ATEXIT_FREE")) return;

  /* Mark that we are in an atexit handler */
  dlite_globals_set_atexit();

  dlite_finalize();
}

/*
  Returns reference to globals handle.
*/
DLiteGlobals *dlite_globals_get(void)
{
  if (!_globals_handler) {
    _globals_handler = session_get_default();

    dlite_init();

    /* Make valgrind and other memory leak detectors happy by freeing
       up all globals at exit. */
    if (!dlite_globals_in_atexit())
      atexit(_handle_atexit);
  }
  return _globals_handler;
}

/*
  Set globals handle.  Should be called as the first thing by dynamic
  loaded plugins.
*/
void dlite_globals_set(DLiteGlobals *globals_handler)
{
  void *g;
  session_set_default((Session *)globals_handler);
  _globals_handler = globals_handler;

  /* Set globals in utils/err.c */
  if ((g = dlite_globals_get_state(ERR_STATE_ID)))
    err_set_state(g);
}


/* Error handler for DLite. */
static void dlite_err_handler(const ErrRecord *record)
{
  if (!dlite_err_ignored_get(record->eval))
    err_default_handler(record);
}


/*
  Initialises dlite. This function may be called several times.
 */
void dlite_init(void)
{
  static int initialized = 0;

  if (!initialized) {
    initialized = 1;

    /* Call get_locals() to ensure that the local state is initialised. */
    get_locals();

    /* Seed random number generator */
    srand_msws32(0);
    srand_msws64(0);

    /* Set up global state for utils/err.c */
    if (!dlite_globals_get_state(ERR_STATE_ID))
      dlite_globals_add_state(ERR_STATE_ID, err_get_state(), NULL);

    /* Set up error handling */
    err_set_handler(dlite_err_handler);
    err_set_nameconv(dlite_errname);
  }
}


/*
  Finalises DLite. Will be called by atexit().

  This function may be called several times.
 */
void dlite_finalize(void)
{
  Session *s = session_get_default();
  Locals *locals = get_locals();

  /* Ensure that we only finalize once. */
  if (locals->finalizing) return;
  locals->finalizing = 1;

  /* Don't free anything if we are in an atexit handler */
  if (dlite_globals_in_atexit() && !getenv("DLITE_ATEXIT_FREE")) return;

  /* Reset error handling */
  err_set_handler(NULL);
  err_set_nameconv(NULL);

  session_free(s);
  _globals_handler = NULL;

  free_locals();
}



/*
  Add global state with given name.

  `ptr` is a pointer to the state and `free_fun` is a function that frees it.
  Returns non-zero on error.
 */
int dlite_globals_add_state(const char *name, void *ptr,
                            void (*free_fun)(void *ptr))
{
  Session *s = (Session *)dlite_globals_get();
  return session_add_state(s, name, ptr, free_fun);
}


/*
  Remove global state with the given name.
  Returns non-zero on error.
 */
int dlite_globals_remove_state(const char *name)
{
  Session *s = (Session *)dlite_globals_get();
  return session_remove_state(s, name);
}

/*
  Returns global state with given name or NULL on error.
 */
void *dlite_globals_get_state(const char *name)
{
  Session *s = (Session *)dlite_globals_get();
  return session_get_state(s, name);
}

/*
  Returns non-zero if we are in an atexit handler.
 */
int dlite_globals_in_atexit(void)
{
  Locals *locals = get_locals();
  return locals->in_atexit;
}

/*
  Mark that we are in an atexit handler.
 */
void dlite_globals_set_atexit(void)
{
  Locals *locals = get_locals();
  locals->in_atexit = 1;
}


/********************************************************************
 * Wrappers around error functions
 ********************************************************************/


/* Returns pointer to bit flags for error codes to not print or NULL
   on error. */
DLiteErrMask *_dlite_err_mask_get(void)
{
  DLiteErrMask *mask = dlite_globals_get_state(ERR_MASK_ID);
  if (!mask) {
    // Check that if we have fewer error codes than bits in DLiteErrMask
    assert(8*sizeof(DLiteErrMask) > -dliteLastError);

    if (!(mask = calloc(1, sizeof(DLiteErrMask))))
      return fprintf(stderr, "** allocation failure"), NULL;
    dlite_globals_add_state(ERR_MASK_ID, mask, free);
  }
  return mask;
}

/* Set mask for error to not print. */
void _dlite_err_mask_set(DLiteErrMask mask)
{
  DLiteErrMask *errmask = _dlite_err_mask_get();
  if (errmask) *errmask = mask;
}


/* Set whether to ignore printing given error code. */
void dlite_err_ignored_set(DLiteErrCode code, int value)
{
  DLiteErrMask *mask = _dlite_err_mask_get();
  int bit = DLITE_ERRBIT(code);
  if (mask) {
    if (value)
      *mask |= bit;
    else
      *mask &= ~bit;
  }
}

/* Return whether printing is ignored for given error code. */
int dlite_err_ignored_get(DLiteErrCode code)
{
  DLiteErrMask *mask = _dlite_err_mask_get();
  if (!mask) return 0;
  if (code > 0 && (*mask & DLITE_ERRBIT(dliteUnknownError))) return 1;
  return *mask & DLITE_ERRBIT(code);
}


/* ----------------------------------------------------------- */
/* TODO:
 * Add explanation for why we need these functions and do not
 * call the error functions in err.h directly.
 *
 * It had something to do with loading dlite as a shared library
 * in Python which itself can load shared library plugins.
 */

/* Wrappers around error functions */
#define BODY(fun, eval, msg)                            \
  va_list ap;                                           \
  va_start(ap, msg);                                    \
  dlite_v ## fun(eval, msg, ap);                        \
  va_end(ap)
#define BODY2(fun, msg)                                 \
  va_list ap;                                           \
  va_start(ap, msg);                                    \
  dlite_v ## fun(msg, ap);                              \
  va_end(ap)
void dlite_fatal(int eval, const char *msg, ...) {
  // cppcheck-suppress va_end_missing
  BODY(fatal, eval, msg); }
void dlite_fatalx(int eval, const char *msg, ...) {
  // cppcheck-suppress va_end_missing
  BODY(fatalx, eval, msg); }
int dlite_err(int eval, const char *msg, ...) {
  BODY(err, eval, msg); return eval; }
int dlite_errx(int eval, const char *msg, ...) {
  BODY(errx, eval, msg); return eval; }
int dlite_warn(const char *msg, ...) {
  BODY2(warn, msg); return 0; }
int dlite_warnx(const char *msg, ...) {
  BODY2(warnx, msg); return 0; }

/* Changed below to explicitely link against _err_vformat() to avoid
   to unintensionally link against the nonstandard BSD family of error
   functions, on systems implementing them.

   FIXME - double-check that this is the correct fix on Windows too.
*/
void dlite_vfatal(int eval, const char *msg, va_list ap) {
  exit(_err_vformat(errLevelFatal, eval, errno, NULL, NULL, msg, ap)); }
void dlite_vfatalx(int eval, const char *msg, va_list ap) {
  exit(_err_vformat(errLevelFatal, eval, 0, NULL, NULL, msg, ap)); }
int dlite_verr(int eval, const char *msg, va_list ap) {
  return _err_vformat(errLevelError, eval, errno, NULL, NULL, msg, ap); }
int dlite_verrx(int eval, const char *msg, va_list ap) {
  return _err_vformat(errLevelError, eval, 0, NULL, NULL, msg, ap); }
int dlite_vwarn(const char *msg, va_list ap) {
  return _err_vformat(errLevelWarn, 0, errno, NULL, NULL, msg, ap); }
int dlite_vwarnx(const char *msg, va_list ap) {
  return _err_vformat(errLevelWarn, 0, 0, NULL, NULL, msg, ap); }

int dlite_errval(void) { return err_geteval(); }
const char *dlite_errmsg(void) { return err_getmsg(); }
void dlite_errclr(void) { err_clear(); }
FILE *dlite_err_get_stream(void) { return err_get_stream(); }
void dlite_err_set_stream(FILE *stream) { err_set_stream(stream); }

/* Like dlite_err_set_stream(), but takes a filename instead of a stream. */
void dlite_err_set_file(const char *filename)
{
  FILE *fp;
  if (!filename || !*filename)
    err_set_stream(NULL);
  else if (strcmp(filename, "<stdout>"))
    err_set_stream(stdout);
  else if (strcmp(filename, "<stderr>"))
    err_set_stream(stderr);
  else if ((fp = fopen(filename, "a")))
    err_set_stream(fp);
  else
    err(1, "cannot open error file: %s", filename);
}

int dlite_err_set_warn_mode(int mode) { return err_set_warn_mode(mode); }
int dlite_err_get_warn_mode(void) { return err_get_warn_mode(); }
int dlite_err_set_debug_mode(int mode) { return err_set_debug_mode(mode); }
int dlite_err_get_debug_mode(void) { return err_get_debug_mode(); }
int dlite_err_set_override_mode(int mode) {return err_set_override_mode(mode);}
int dlite_err_get_override_mode(void) { return err_get_override_mode(); }<|MERGE_RESOLUTION|>--- conflicted
+++ resolved
@@ -497,10 +497,6 @@
 static void _handle_atexit(void) {
 
   /* No extra finalisation is needed if we already are in an atexit handler */
-<<<<<<< HEAD
-  //if (dlite_globals_in_atexit()) return;
-=======
->>>>>>> ff1047fb
   if (dlite_globals_in_atexit() && !getenv("DLITE_ATEXIT_FREE")) return;
 
   /* Mark that we are in an atexit handler */
