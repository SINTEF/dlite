--- conflicted
+++ resolved
@@ -579,8 +579,6 @@
 }
 
 
-<<<<<<< HEAD
-=======
 /* Error handler for DLite. */
 static void dlite_err_handler(const ErrRecord *record)
 {
@@ -610,7 +608,6 @@
 }
 
 
->>>>>>> da3f2eec
 /*
   Add global state with given name.
 
