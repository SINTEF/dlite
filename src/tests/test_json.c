--- conflicted
+++ resolved
@@ -100,11 +100,7 @@
   mu_assert_int_eq(406, m);
 
   m = dlite_json_sprint(buf, sizeof(buf), coll, 0, 0);
-<<<<<<< HEAD
-  mu_assert_int_eq(446, m); //446
-=======
   mu_assert_int_eq(446, m); //422
->>>>>>> 8686e1ed
 
 
   /* Tests for proper quoting */
