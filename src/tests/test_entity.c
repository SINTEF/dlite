--- conflicted
+++ resolved
@@ -46,12 +46,7 @@
     {"a-string3-arr", dliteFixString, 3,              1, dims2, "",  "descr.."}
   };
 
-<<<<<<< HEAD
-  mu_check((entity = (DLiteMeta *)dlite_meta_create(uri, NULL,
-                                                    "My test entity.",
-=======
   mu_check((entity = (DLiteMeta *)dlite_meta_create(uri, "My test entity.",
->>>>>>> 5d3cbe77
                                                     2, dimensions,
                                                     5, properties)));
   mu_assert_int_eq(2, entity->_refcount);  /* refs: global+store */
@@ -362,11 +357,11 @@
   mu_assert_string_eq(hash, gethash(s, (DLiteInstance *)inst->meta));
 
   // metadata schema
-  hash = "b5a9a171e5fc2a66373a5dc9515de4c92c67cd5c45ab314d4dd96c9ee7f60acf";
+  hash = "d6d28a55e987f90e08edb553aa5ae811b7bb9459294c36c6ea8ea3899ba9b22a";
   mu_assert_string_eq(hash, gethash(s, (DLiteInstance *)inst->meta->meta));
 
   // basic metadata schema
-  hash = "671f5ad7cf0f113c0b006af8a718d3ccf34673038e40a4c7c525871d05013eda";
+  hash = "a7d885be5227c2e4ac3b3686c5a603566d70e1563ee221d4cdb24f53569c1ce5";
   mu_assert_string_eq(hash, gethash(s, (DLiteInstance *)inst->meta->meta->meta));
 
   // basic metadata schema
