#include <stdlib.h>
#include <stddef.h>
#include <stdio.h>
#include <string.h>

#include "minunit/minunit.h"
#include "utils/integers.h"
#include "utils/boolean.h"
#include "utils/strutils.h"
#include "dlite.h"
#include "dlite-entity.h"
#include "dlite-storage.h"


#include "config.h"

char *datafile = "myentity.h5";
char *datafile2 = "myentity2.h5";
char *jsonfile = "myentity.json";
char *jsonfile2 = "myentity2.json";
char *uri = "http://www.sintef.no/meta/dlite/0.1/MyEntity";
char *id = "mydata";
DLiteMeta *entity=NULL;
DLiteInstance *mydata=NULL, *mydata2=NULL, *mydata3=NULL;


/***************************************************************
 * Test entity
 ***************************************************************/

MU_TEST(test_meta_create)
{
  char *dims0[] = {"N", "M"};
  char *dims1[] = {"N"};
  char *dims2[] = {"M"};
  DLiteDimension dimensions[] = {
    {"M", "Length of dimension M."},
    {"N", "Length of dimension N."}
  };
  DLiteProperty properties[] = {
    /* name           type            size         ndims dims   unit descr */
    {"a-string",      dliteStringPtr, sizeof(char *), 0, NULL,  "",  "..."},
    {"a-float",       dliteFloat,     sizeof(float),  0, NULL,  "m", ""},
    {"an-int-arr",    dliteInt,       sizeof(int),    2, dims0, "#", "descr.."},
    {"a-string-arr",  dliteStringPtr, sizeof(char *), 1, dims1, "",  "descr.."},
    {"a-string3-arr", dliteFixString, 3,              1, dims2, "",  "descr.."}
  };

<<<<<<< HEAD
  mu_check((entity = (DLiteMeta *)dlite_meta_create(uri, NULL,
                                                    "My test entity.",
=======
  mu_check((entity = (DLiteMeta *)dlite_meta_create(uri, "My test entity.",
>>>>>>> 5d3cbe77
                                                    2, dimensions,
                                                    5, properties)));
  mu_assert_int_eq(2, entity->_refcount);  /* refs: global+store */

  mu_assert_int_eq(2, entity->_ndimensions);
  mu_assert_int_eq(5, entity->_nproperties);
  mu_assert_int_eq(2, DLITE_PROP_DIM(entity->meta, 4, 0));
  mu_assert_int_eq(6, DLITE_PROP_DIM(entity->meta, 5, 0));

  mu_assert_int_eq(0, dlite_instance_is_data((DLiteInstance *)entity));
  mu_assert_int_eq(1, dlite_instance_is_meta((DLiteInstance *)entity));
  mu_assert_int_eq(0, dlite_instance_is_metameta((DLiteInstance *)entity));

  dlite_instance_debug((DLiteInstance *)entity);

  /* be careful here.. the expected values are for a memory-aligned 64 bit
     system */
#if (__GNUC__ && SIZEOF_VOID_P == 8)
  mu_assert_int_eq(64, sizeof(DLiteInstance));
  mu_assert_int_eq(64, entity->_dimoffset);
  mu_assert_int_eq(64, entity->_headersize);
  mu_assert_int_eq(80, entity->_propoffsets[0]);
  mu_assert_int_eq(88, entity->_propoffsets[1]);
  mu_assert_int_eq(96, entity->_propoffsets[2]);
  mu_assert_int_eq(104, entity->_propoffsets[3]);
  mu_assert_int_eq(112, entity->_propoffsets[4]);
  mu_assert_int_eq(120, entity->_reloffset);
  mu_assert_int_eq(120, entity->_propdimsoffset);
  mu_assert_int_eq(152, entity->_propdimindsoffset);
#endif
}

MU_TEST(test_instance_create)
{
  size_t dims[]={3, 2};
  mu_check((mydata = dlite_instance_create(entity, dims, id)));
  mu_assert_int_eq(1, mydata->_refcount);
  mu_assert_int_eq(3, entity->_refcount);  /* refs: global+store+mydata */
}

MU_TEST(test_instance_set_property)
{
  char *astring="string value";
  float afloat=3.14f;
  int intarr[2][3] = {{0, 1, 2}, {3, 4, 5}};
  char *strarr[] = {"first string", "second string"};
  char str3arr[3][3] = {"Al", "Mg", "Si"};
  mu_check(dlite_instance_set_property(mydata, "a-string", &astring) == 0);
  mu_check(dlite_instance_set_property(mydata, "a-float", &afloat) == 0);
  mu_check(dlite_instance_set_property(mydata, "an-int-arr", intarr) == 0);
  mu_check(dlite_instance_set_property(mydata, "a-string-arr", strarr) == 0);
  mu_check(dlite_instance_set_property(mydata, "a-string3-arr", str3arr) == 0);
  mu_assert_int_eq(1, mydata->_refcount);
  mu_assert_int_eq(3, entity->_refcount);  /* refs: global+store+mydata */
}

MU_TEST(test_instance_get_dimension_size)
{
  mu_assert_int_eq(3, dlite_instance_get_dimension_size_by_index(mydata, 0));
  mu_assert_int_eq(2, dlite_instance_get_dimension_size_by_index(mydata, 1));

  mu_assert_int_eq(3, dlite_instance_get_dimension_size(mydata, "M"));
  mu_assert_int_eq(2, dlite_instance_get_dimension_size(mydata, "N"));
  mu_assert_int_eq(1, mydata->_refcount);
  mu_assert_int_eq(3, entity->_refcount);  /* refs: global+store+mydata */
}

MU_TEST(test_instance_set_dimension_sizes)
{
  DLiteStorage *s;
  int newdims1[] = {-1, 4};
  int newdims2[] = {2, 1};

  mu_check(dlite_instance_set_dimension_sizes(mydata, newdims1) == 0);
  mu_check((s = dlite_storage_open("json", "myentity4.json", "mode=w")));
  mu_check(dlite_instance_save(s, mydata) == 0);
  mu_check(dlite_storage_close(s) == 0);

  mu_check(dlite_instance_set_dimension_sizes(mydata, newdims2) == 0);
  mu_check((s = dlite_storage_open("json", "myentity5.json", "mode=w")));
  mu_check(dlite_instance_save(s, mydata) == 0);
  mu_check(dlite_storage_close(s) == 0);

  mu_assert_int_eq(1, mydata->_refcount);
  mu_assert_int_eq(3, entity->_refcount);  /* refs: global+store+mydata */
}

MU_TEST(test_instance_copy)
{
  DLiteStorage *s;
  DLiteInstance *inst;
  mu_assert_int_eq(1, mydata->_refcount);
  mu_check((inst = dlite_instance_copy(mydata, NULL)));
  mu_assert_int_eq(1, mydata->_refcount);

  mu_check((s = dlite_storage_open("json", "myentity_copy.json", "mode=w")));
  mu_check(dlite_instance_save(s, inst) == 0);
  mu_check(dlite_storage_close(s) == 0);

  mu_assert_int_eq(1, mydata->_refcount);
  mu_assert_int_eq(1, inst->_refcount);
  dlite_instance_decref(inst);
  mu_assert_int_eq(3, entity->_refcount);  /* refs: global+store+mydata */
}


MU_TEST(test_instance_print_property)
{
  DLiteInstance *inst;
  int n;
  char buf[1024];
  inst = dlite_instance_load_url("json://myentity.json?mode=r#mydata");
  mu_check(inst);

  /* test dlite_instance_print_property() */
  n = dlite_instance_print_property(buf, sizeof(buf), inst, "a-float",
                                    0, -2, 0);
  mu_assert_int_eq(4, n);
  mu_assert_string_eq("3.14", buf);

  n = dlite_instance_print_property(buf, sizeof(buf), inst, "a-float",
                                    2, -2, 0);
  mu_assert_int_eq(4, n);
  mu_assert_string_eq("3.14", buf);

  n = dlite_instance_print_property(buf, sizeof(buf), inst, "a-float",
                                    8, -2, 0);
  mu_assert_int_eq(8, n);
  mu_assert_string_eq("    3.14", buf);

  n = dlite_instance_print_property(buf, 2, inst, "a-float",
                                    0, -2, 0);
  mu_assert_int_eq(4, n);
  mu_assert_string_eq("3", buf);

  n = dlite_instance_print_property(buf, sizeof(buf), inst, "a-float",
                                    0, 2, 0);
  mu_assert_int_eq(3, n);
  mu_assert_string_eq("3.1", buf);

  n = dlite_instance_print_property(buf, sizeof(buf), inst, "a-string-arr",
                                    0, -2, 0);
  mu_assert_int_eq(16, n);
  mu_assert_string_eq("[\"first string\"]", buf);

  n = dlite_instance_print_property(buf, sizeof(buf), inst, "a-string-arr",
                                    0, -2, dliteFlagRaw);
  mu_assert_int_eq(14, n);
  mu_assert_string_eq("[first string]", buf);

  n = dlite_instance_print_property(buf, sizeof(buf), inst, "a-string-arr",
                                    0, -2, dliteFlagQuoted);
  mu_assert_int_eq(16, n);
  mu_assert_string_eq("[\"first string\"]", buf);

  /* test dlite_instance_aprint_property() */
  char *q=NULL;
  size_t size=0;
  n = dlite_instance_aprint_property(&q, &size, 0, inst, "a-string-arr",
                                     0, -2, 0);
  mu_assert_int_eq(16, n);
  mu_assert_int_eq(17, size);
  mu_assert_string_eq("[\"first string\"]", q);

  n = dlite_instance_aprint_property(&q, &size, 2, inst, "a-string",
                                     0, -2, 0);
  mu_assert_int_eq(14, n);
  mu_assert_int_eq(17, size);
  mu_assert_string_eq("[\"\"string value\"", q);

  free(q);

  /* test dlite_instance_scan_property() */
  void *ptr;

  n = dlite_instance_scan_property("123.456", inst, "a-float", 0);
  ptr = dlite_instance_get_property(inst, "a-float");
  double v = *((float *)ptr);
  mu_assert_int_eq(7, n);
  mu_assert_float_eq(123.456, v);

  n = dlite_instance_scan_property("[\"a longer string value\"]", inst,
                                   "a-string-arr", 0);
  ptr = dlite_instance_get_property(inst, "a-string-arr");
  char **strarr = ptr;
  mu_assert_int_eq(25, n);
  mu_assert_string_eq("a longer string value", strarr[0]);

  n = dlite_instance_scan_property("[[-1, 123]]", inst, "an-int-arr", 0);
  ptr = dlite_instance_get_property(inst, "an-int-arr");
  int *intarr = ptr;
  mu_assert_int_eq(11, n);
  mu_assert_int_eq(-1, intarr[0]);
  mu_assert_int_eq(123, intarr[1]);

  dlite_instance_decref(inst);
}


MU_TEST(test_instance_save)
{
  DLiteStorage *s;
#ifdef WITH_HDF5
  mu_check((s = dlite_storage_open("hdf5", datafile, "mode=w")));
  mu_check(dlite_instance_save(s, mydata) == 0);
  mu_check(dlite_storage_close(s) == 0);
#endif

  mu_check((s = dlite_storage_open("json", jsonfile, "mode=w")));
  mu_check(dlite_instance_save(s, mydata) == 0);
  mu_check(dlite_storage_close(s) == 0);

  mu_assert_int_eq(1, mydata->_refcount);
  mu_assert_int_eq(0, dlite_instance_decref(mydata));
  mu_assert_int_eq(2, entity->_refcount);  /* refs: global+store */
}

MU_TEST(test_instance_hdf5)
{
#ifdef WITH_HDF5
  DLiteStorage *s;
  mu_check((s = dlite_storage_open("hdf5", datafile, "mode=r")));
  mu_check((mydata2 = dlite_instance_load(s, id)));
  mu_check(dlite_storage_close(s) == 0);

  mu_check((s = dlite_storage_open("hdf5", datafile2, "mode=w")));
  mu_check(dlite_instance_save(s, mydata2) == 0);
  mu_check(dlite_storage_close(s) == 0);

  mu_assert_int_eq(1, mydata2->_refcount);
  mu_assert_int_eq(0, dlite_instance_decref(mydata2));
#endif
  mu_assert_int_eq(2, entity->_refcount);  /* refs: global+store */
}

MU_TEST(test_instance_json)
{
  DLiteStorage *s;
  mu_check((s = dlite_storage_open("json", jsonfile, "mode=r")));
  mu_check((mydata3 = dlite_instance_load(s, id)));
  mu_check(dlite_storage_close(s) == 0);

  mu_check((s = dlite_storage_open("json", jsonfile2, "mode=w")));
  mu_check(dlite_instance_save(s, mydata3) == 0);
  mu_check(dlite_storage_close(s) == 0);

  mu_assert_int_eq(1, mydata3->_refcount);
  mu_assert_int_eq(0, dlite_instance_decref(mydata3));
  mu_assert_int_eq(2, entity->_refcount);  /* refs: global+store */
}

MU_TEST(test_instance_load_url)
{
  DLiteInstance *inst;
  mu_check((inst = dlite_instance_load_url("json://myentity.json#mydata")));
  mu_check(0 == dlite_instance_save_url("json://myentity6.json?mode=w", inst));
  mu_assert_int_eq(0, dlite_instance_decref(inst));
  mu_assert_int_eq(2, entity->_refcount);  /* refs: global+store */
}

MU_TEST(test_instance_snprint)
{
  DLiteInstance *inst;
  int n;
  char buf[1024];
  inst = dlite_instance_load_url("json://myentity.json?mode=r#mydata");
  mu_check(inst);
  n = dlite_json_sprint(buf, sizeof(buf), inst, 2, 0);
  printf("\n=========================================================\n");
  printf("%s\n", buf);
  printf("=========================================================\n");
  printf("n=%d\n", n);
  //mu_assert_int_eq(22, n);
  dlite_instance_decref(inst);
}


/* Write hex encoded hash to string `s`, which must  be at least 65 bytes. */
static char *gethash(char *s, DLiteInstance *inst)
{
  unsigned char buf[32];
  size_t hashsize = sizeof(buf);
  dlite_instance_get_hash(inst, buf, hashsize);
  if (strhex_encode(s, 65, buf, hashsize) < 0) return NULL;
  return s;
}


MU_TEST(test_instance_get_hash)
{
  char *hash;
  char s[65];
  DLiteInstance *inst = dlite_instance_get("mydata");
  mu_check(inst);

  hash = "685c5cf484305b7db0650730e8e9c00bbf18981ffac4e5fc2d8a73250d4b2cef";
  mu_assert_string_eq(hash, gethash(s, inst));

  // metadata
  hash = "d4d51d72a4cd9ef7fd8a6071e28cc4309719763273c1b27f6b4cd3409f164466";
  mu_assert_string_eq(hash, gethash(s, (DLiteInstance *)inst->meta));

  // metadata schema
  hash = "b5a9a171e5fc2a66373a5dc9515de4c92c67cd5c45ab314d4dd96c9ee7f60acf";
  mu_assert_string_eq(hash, gethash(s, (DLiteInstance *)inst->meta->meta));

  // basic metadata schema
  hash = "671f5ad7cf0f113c0b006af8a718d3ccf34673038e40a4c7c525871d05013eda";
  mu_assert_string_eq(hash, gethash(s, (DLiteInstance *)inst->meta->meta->meta));

  // basic metadata schema
  mu_assert_string_eq(hash, gethash(s, (DLiteInstance *)inst->meta->meta->meta->meta));

  dlite_instance_decref(inst);
}


MU_TEST(test_meta_save)
{
  DLiteStorage *s;

  mu_check((s = dlite_storage_open("json", "MyEntity.json", "mode=w")));
  mu_check(dlite_meta_save(s, entity) == 0);
  mu_check(dlite_storage_close(s) == 0);

  mu_check((s = dlite_storage_open("json", "MyEntity2.json",
                                   "mode=w;with-uuid=0")));
  mu_check(dlite_meta_save(s, entity) == 0);
  mu_check(dlite_storage_close(s) == 0);
  mu_assert_int_eq(2, entity->_refcount);  /* refs: global+store */

  DLiteInstance *schema = dlite_instance_get(DLITE_ENTITY_SCHEMA);
  dlite_instance_save_url("json://entity_schema.json", schema);
}

MU_TEST(test_meta_load)
{
  DLiteStorage *s;
  DLiteMeta *e, *e2;

  mu_check((s = dlite_storage_open("json", "MyEntity.json", "mode=r")));
  mu_check((e = dlite_meta_load(s, uri)));
  mu_check(dlite_storage_close(s) == 0);
  mu_assert_int_eq(3, entity->_refcount);  /* refs: global+store+e */

  mu_check((s = dlite_storage_open("json", "MyEntity2.json", "mode=r")));
  mu_check((e2 = dlite_meta_load(s, uri)));
  mu_check(dlite_storage_close(s) == 0);
  mu_assert_int_eq(4, entity->_refcount);  /* refs: global+store+e+e2 */

  mu_check((s = dlite_storage_open("json", "MyEntity3.json",
                                   "mode=w;with-uuid=1")));
  mu_check(dlite_meta_save(s, e) == 0);
  mu_check(dlite_storage_close(s) == 0);
  mu_assert_int_eq(4, entity->_refcount);  /* refs: global+store+e+e2 */

  mu_check((s = dlite_storage_open("json", "MyEntity4.json",
                                   "mode=w;with-uuid=1")));
  mu_check(dlite_meta_save(s, e2) == 0);
  mu_check(dlite_storage_close(s) == 0);
  mu_assert_int_eq(4, entity->_refcount);  /* refs: global+store+e+e2 */

  dlite_meta_decref(e);
  dlite_meta_decref(e2);

  mu_assert_int_eq(2, entity->_refcount);  /* refs: global+store */
}


MU_TEST(test_meta_free)
{
  dlite_meta_decref(entity);  /* refs: store */
  dlite_meta_decref(entity);
}


/***********************************************************************/

MU_TEST_SUITE(test_suite)
{
  MU_RUN_TEST(test_meta_create);    /* setup */
  MU_RUN_TEST(test_instance_create);
  MU_RUN_TEST(test_instance_set_property);
  MU_RUN_TEST(test_instance_get_dimension_size);
  MU_RUN_TEST(test_instance_set_dimension_sizes);
  MU_RUN_TEST(test_instance_copy);
  MU_RUN_TEST(test_instance_print_property);
  MU_RUN_TEST(test_instance_save);
  MU_RUN_TEST(test_instance_hdf5);
  MU_RUN_TEST(test_instance_json);
  MU_RUN_TEST(test_instance_load_url);
  MU_RUN_TEST(test_instance_snprint);
  MU_RUN_TEST(test_instance_get_hash);

  MU_RUN_TEST(test_meta_save);
  MU_RUN_TEST(test_meta_load);
  MU_RUN_TEST(test_meta_free);     /* tear down */
}



int main(int argc, char *argv[])
{
  if (argc > 1) datafile = argv[1];
  if (argc > 2) id = argv[2];
  printf("datafile: '%s'\n", datafile);
  printf("id:       '%s'\n", id);

  MU_RUN_SUITE(test_suite);
  MU_REPORT();
  return (minunit_fail) ? 1 : 0;
}<|MERGE_RESOLUTION|>--- conflicted
+++ resolved
@@ -46,12 +46,7 @@
     {"a-string3-arr", dliteFixString, 3,              1, dims2, "",  "descr.."}
   };
 
-<<<<<<< HEAD
-  mu_check((entity = (DLiteMeta *)dlite_meta_create(uri, NULL,
-                                                    "My test entity.",
-=======
   mu_check((entity = (DLiteMeta *)dlite_meta_create(uri, "My test entity.",
->>>>>>> 5d3cbe77
                                                     2, dimensions,
                                                     5, properties)));
   mu_assert_int_eq(2, entity->_refcount);  /* refs: global+store */
