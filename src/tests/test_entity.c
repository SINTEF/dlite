#include <stdlib.h>
#include <stddef.h>
#include <stdio.h>
#include <string.h>

#include "minunit/minunit.h"
#include "utils/integers.h"
#include "utils/boolean.h"
#include "dlite.h"
#include "dlite-entity.h"
#include "dlite-storage.h"


#include "config.h"

char *datafile = "myentity.h5";
char *datafile2 = "myentity2.h5";
char *jsonfile = "myentity.json";
char *jsonfile2 = "myentity2.json";
char *uri = "http://www.sintef.no/meta/dlite/0.1/MyEntity";
char *id = "mydata";
DLiteMeta *entity=NULL;
DLiteInstance *mydata=NULL, *mydata2=NULL, *mydata3=NULL;


/***************************************************************
 * Test entity
 ***************************************************************/

MU_TEST(test_meta_create)
{
  char *dims0[] = {"N", "M"};
  char *dims1[] = {"N"};
  char *dims2[] = {"M"};
  DLiteDimension dimensions[] = {
    {"M", "Length of dimension M."},
    {"N", "Length of dimension N."}
  };
  DLiteProperty properties[] = {
    /* name           type            size         ndims dims   unit iri   descr */
    {"a-string",      dliteStringPtr, sizeof(char *), 0, NULL,  "",  NULL, "..."},
    {"a-float",       dliteFloat,     sizeof(float),  0, NULL,  "m", NULL, ""},
    {"an-int-arr",    dliteInt,       sizeof(int),    2, dims0, "#", NULL, "descr.."},
    {"a-string-arr",  dliteStringPtr, sizeof(char *), 1, dims1, "",  NULL, "descr.."},
    {"a-string3-arr", dliteFixString, 3,              1, dims2, "",  NULL, "descr.."}
  };

  mu_check((entity = (DLiteMeta *)dlite_meta_create(uri, "My test entity.",
                                                    NULL,
                                                    2, dimensions,
                                                    5, properties)));
  mu_assert_int_eq(2, entity->_refcount);  /* refs: global+store */

  mu_assert_int_eq(2, entity->_ndimensions);
  mu_assert_int_eq(5, entity->_nproperties);
  mu_assert_int_eq(2, DLITE_PROP_DIM(entity->meta, 4, 0));
  mu_assert_int_eq(6, DLITE_PROP_DIM(entity->meta, 5, 0));

  mu_assert_int_eq(0, dlite_instance_is_data((DLiteInstance *)entity));
  mu_assert_int_eq(1, dlite_instance_is_meta((DLiteInstance *)entity));
  mu_assert_int_eq(0, dlite_instance_is_metameta((DLiteInstance *)entity));

  dlite_instance_print((DLiteInstance *)entity);

  /* be careful here.. the expected values are for a memory-aligned 64 bit
     system */
#if (__GNUC__ && SIZEOF_VOID_P == 8)
  mu_assert_int_eq(72, sizeof(DLiteInstance));
  mu_assert_int_eq(72, entity->_dimoffset);
  mu_assert_int_eq(72, entity->_headersize);
  mu_assert_int_eq(88, entity->_propoffsets[0]);
  mu_assert_int_eq(96, entity->_propoffsets[1]);
  mu_assert_int_eq(104, entity->_propoffsets[2]);
  mu_assert_int_eq(112, entity->_propoffsets[3]);
  mu_assert_int_eq(120, entity->_propoffsets[4]);
  mu_assert_int_eq(128, entity->_reloffset);
  mu_assert_int_eq(128, entity->_propdimsoffset);
  mu_assert_int_eq(160, entity->_propdimindsoffset);
#endif
}

MU_TEST(test_instance_create)
{
  size_t dims[]={3, 2};
  mu_check((mydata = dlite_instance_create(entity, dims, id)));
  mu_assert_int_eq(1, mydata->_refcount);
  mu_assert_int_eq(3, entity->_refcount);  /* refs: global+store+mydata */
}

MU_TEST(test_instance_set_property)
{
  char *astring="string value";
  float afloat=3.14f;
  int intarr[2][3] = {{0, 1, 2}, {3, 4, 5}};
  char *strarr[] = {"first string", "second string"};
  char str3arr[3][3] = {"Al", "Mg", "Si"};
  mu_check(dlite_instance_set_property(mydata, "a-string", &astring) == 0);
  mu_check(dlite_instance_set_property(mydata, "a-float", &afloat) == 0);
  mu_check(dlite_instance_set_property(mydata, "an-int-arr", intarr) == 0);
  mu_check(dlite_instance_set_property(mydata, "a-string-arr", strarr) == 0);
  mu_check(dlite_instance_set_property(mydata, "a-string3-arr", str3arr) == 0);
  mu_assert_int_eq(1, mydata->_refcount);
  mu_assert_int_eq(3, entity->_refcount);  /* refs: global+store+mydata */
}

MU_TEST(test_instance_get_dimension_size)
{
  mu_assert_int_eq(3, dlite_instance_get_dimension_size_by_index(mydata, 0));
  mu_assert_int_eq(2, dlite_instance_get_dimension_size_by_index(mydata, 1));

  mu_assert_int_eq(3, dlite_instance_get_dimension_size(mydata, "M"));
  mu_assert_int_eq(2, dlite_instance_get_dimension_size(mydata, "N"));
  mu_assert_int_eq(1, mydata->_refcount);
  mu_assert_int_eq(3, entity->_refcount);  /* refs: global+store+mydata */
}

MU_TEST(test_instance_set_dimension_sizes)
{
  DLiteStorage *s;
  int newdims1[] = {-1, 4};
  int newdims2[] = {2, 1};

  mu_check(dlite_instance_set_dimension_sizes(mydata, newdims1) == 0);
#ifdef WITH_JSON
  mu_check((s = dlite_storage_open("json", "myentity4.json", "mode=w")));
  mu_check(dlite_instance_save(s, mydata) == 0);
  mu_check(dlite_storage_close(s) == 0);
#endif

  mu_check(dlite_instance_set_dimension_sizes(mydata, newdims2) == 0);
#ifdef WITH_JSON
  mu_check((s = dlite_storage_open("json", "myentity5.json", "mode=w")));
  mu_check(dlite_instance_save(s, mydata) == 0);
  mu_check(dlite_storage_close(s) == 0);
#endif
  mu_assert_int_eq(1, mydata->_refcount);
  mu_assert_int_eq(3, entity->_refcount);  /* refs: global+store+mydata */
}

MU_TEST(test_instance_copy)
{
  DLiteStorage *s;
  DLiteInstance *inst;
  mu_assert_int_eq(1, mydata->_refcount);
  mu_check((inst = dlite_instance_copy(mydata, NULL)));
  mu_assert_int_eq(1, mydata->_refcount);
#ifdef WITH_JSON
  mu_check((s = dlite_storage_open("json", "myentity_copy.json", "mode=w")));
  mu_check(dlite_instance_save(s, inst) == 0);
  mu_check(dlite_storage_close(s) == 0);
#endif
  mu_assert_int_eq(1, mydata->_refcount);
  mu_assert_int_eq(1, inst->_refcount);
  dlite_instance_decref(inst);
  mu_assert_int_eq(3, entity->_refcount);  /* refs: global+store+mydata */
}

MU_TEST(test_instance_save)
{
  DLiteStorage *s;
#ifdef WITH_HDF5
  mu_check((s = dlite_storage_open("hdf5", datafile, "mode=w")));
  mu_check(dlite_instance_save(s, mydata) == 0);
  mu_check(dlite_storage_close(s) == 0);
#endif
#ifdef WITH_JSON
  mu_check((s = dlite_storage_open("json", jsonfile, "mode=w")));
  mu_check(dlite_instance_save(s, mydata) == 0);
  mu_check(dlite_storage_close(s) == 0);
#endif
  mu_assert_int_eq(1, mydata->_refcount);
  mu_assert_int_eq(0, dlite_instance_decref(mydata));
  mu_assert_int_eq(2, entity->_refcount);  /* refs: global+store */
}

MU_TEST(test_instance_hdf5)
{
#ifdef WITH_HDF5
  DLiteStorage *s;
  mu_check((s = dlite_storage_open("hdf5", datafile, "mode=r")));
  mu_check((mydata2 = dlite_instance_load(s, id)));
  mu_check(dlite_storage_close(s) == 0);

  mu_check((s = dlite_storage_open("hdf5", datafile2, "mode=w")));
  mu_check(dlite_instance_save(s, mydata2) == 0);
  mu_check(dlite_storage_close(s) == 0);

  mu_assert_int_eq(1, mydata2->_refcount);
  mu_assert_int_eq(0, dlite_instance_decref(mydata2));
#endif
  mu_assert_int_eq(2, entity->_refcount);  /* refs: global+store */
}

MU_TEST(test_instance_json)
{
#ifdef WITH_JSON
  DLiteStorage *s;
  mu_check((s = dlite_storage_open("json", jsonfile, "mode=r")));
  mu_check((mydata3 = dlite_instance_load(s, id)));
  mu_check(dlite_storage_close(s) == 0);

  mu_check((s = dlite_storage_open("json", jsonfile2, "mode=w")));
  mu_check(dlite_instance_save(s, mydata3) == 0);
  mu_check(dlite_storage_close(s) == 0);

  mu_assert_int_eq(1, mydata3->_refcount);
  mu_assert_int_eq(0, dlite_instance_decref(mydata3));
#endif
  mu_assert_int_eq(2, entity->_refcount);  /* refs: global+store */
}

MU_TEST(test_instance_load_url)
{
#ifdef WITH_JSON
  DLiteInstance *inst;
  mu_check((inst = dlite_instance_load_url("json://myentity.json#mydata")));
  mu_check(0 == dlite_instance_save_url("json://myentity6.json?mode=w", inst));
  mu_assert_int_eq(0, dlite_instance_decref(inst));
#endif
  mu_assert_int_eq(2, entity->_refcount);  /* refs: global+store */
}

MU_TEST(test_meta_save)
{
  DLiteStorage *s;
#ifdef WITH_JSON
<<<<<<< HEAD
  mu_check((s = dlite_storage_open("json", "MyEntityX.json", "mode=w;meta=1")));
=======
  mu_check((s = dlite_storage_open("json", "SEntity.json", "mode=w;meta=1")));
>>>>>>> 74b10793
  mu_check(dlite_meta_save(s, entity) == 0);
  mu_check(dlite_storage_close(s) == 0);
#endif

#ifdef WITH_JSON
<<<<<<< HEAD
  mu_check((s = dlite_storage_open("json", "MyEntityX2.json", "mode=w;meta=0")));
=======
  mu_check((s = dlite_storage_open("json", "SEntity2.json", "mode=w;meta=0")));
>>>>>>> 74b10793
  mu_check(dlite_meta_save(s, entity) == 0);
  mu_check(dlite_storage_close(s) == 0);
#endif
  mu_assert_int_eq(2, entity->_refcount);  /* refs: global+store */
}

MU_TEST(test_meta_load)
{
  DLiteStorage *s;
  DLiteMeta *e, *e2;
#ifdef WITH_JSON
<<<<<<< HEAD
  mu_check((s = dlite_storage_open("json", "MyEntityX.json", "mode=r")));
=======
  mu_check((s = dlite_storage_open("json", "SEntity.json", "mode=r")));
>>>>>>> 74b10793
  mu_check((e = dlite_meta_load(s, uri)));
  mu_check(dlite_storage_close(s) == 0);
  mu_assert_int_eq(3, entity->_refcount);  /* refs: global+store+e */

<<<<<<< HEAD
  mu_check((s = dlite_storage_open("json", "MyEntityX2.json", "mode=r")));
=======
  mu_check((s = dlite_storage_open("json", "SEntity2.json", "mode=r")));
>>>>>>> 74b10793
  mu_check((e2 = dlite_meta_load(s, uri)));
  mu_check(dlite_storage_close(s) == 0);
  mu_assert_int_eq(4, entity->_refcount);  /* refs: global+store+e+e2 */

<<<<<<< HEAD
  mu_check((s = dlite_storage_open("json", "MyEntityX3.json", "mode=w;meta=1")));
=======
  mu_check((s = dlite_storage_open("json", "SEntity3.json", "mode=w;meta=1")));
>>>>>>> 74b10793
  mu_check(dlite_meta_save(s, e) == 0);
  mu_check(dlite_storage_close(s) == 0);
  mu_assert_int_eq(4, entity->_refcount);  /* refs: global+store+e+e2 */

<<<<<<< HEAD
  mu_check((s = dlite_storage_open("json", "MyEntityX4.json", "mode=w;meta=1")));
=======
  mu_check((s = dlite_storage_open("json", "SEntity4.json", "mode=w;meta=1")));
>>>>>>> 74b10793
  mu_check(dlite_meta_save(s, e2) == 0);
  mu_check(dlite_storage_close(s) == 0);
  mu_assert_int_eq(4, entity->_refcount);  /* refs: global+store+e+e2 */

  dlite_meta_decref(e);
  dlite_meta_decref(e2);
#endif
  mu_assert_int_eq(2, entity->_refcount);  /* refs: global+store */
}


MU_TEST(test_meta_free)
{
  dlite_meta_decref(entity);  /* refs: store */
  dlite_meta_decref(entity);
}


/***********************************************************************/

MU_TEST_SUITE(test_suite)
{
  MU_RUN_TEST(test_meta_create);    /* setup */
  MU_RUN_TEST(test_instance_create);
  MU_RUN_TEST(test_instance_set_property);
  MU_RUN_TEST(test_instance_get_dimension_size);
  MU_RUN_TEST(test_instance_set_dimension_sizes);
  MU_RUN_TEST(test_instance_copy);
  MU_RUN_TEST(test_instance_save);
  MU_RUN_TEST(test_instance_hdf5);
  MU_RUN_TEST(test_instance_json);
  MU_RUN_TEST(test_instance_load_url);

  MU_RUN_TEST(test_meta_save);
  MU_RUN_TEST(test_meta_load);
  MU_RUN_TEST(test_meta_free);     /* tear down */
}



int main(int argc, char *argv[])
{
  if (argc > 1) datafile = argv[1];
  if (argc > 2) id = argv[2];
  printf("datafile: '%s'\n", datafile);
  printf("id:       '%s'\n", id);

  MU_RUN_SUITE(test_suite);
  MU_REPORT();
  return (minunit_fail) ? 1 : 0;
}<|MERGE_RESOLUTION|>--- conflicted
+++ resolved
@@ -224,21 +224,13 @@
 {
   DLiteStorage *s;
 #ifdef WITH_JSON
-<<<<<<< HEAD
-  mu_check((s = dlite_storage_open("json", "MyEntityX.json", "mode=w;meta=1")));
-=======
   mu_check((s = dlite_storage_open("json", "SEntity.json", "mode=w;meta=1")));
->>>>>>> 74b10793
   mu_check(dlite_meta_save(s, entity) == 0);
   mu_check(dlite_storage_close(s) == 0);
 #endif
 
 #ifdef WITH_JSON
-<<<<<<< HEAD
-  mu_check((s = dlite_storage_open("json", "MyEntityX2.json", "mode=w;meta=0")));
-=======
   mu_check((s = dlite_storage_open("json", "SEntity2.json", "mode=w;meta=0")));
->>>>>>> 74b10793
   mu_check(dlite_meta_save(s, entity) == 0);
   mu_check(dlite_storage_close(s) == 0);
 #endif
@@ -250,38 +242,22 @@
   DLiteStorage *s;
   DLiteMeta *e, *e2;
 #ifdef WITH_JSON
-<<<<<<< HEAD
-  mu_check((s = dlite_storage_open("json", "MyEntityX.json", "mode=r")));
-=======
   mu_check((s = dlite_storage_open("json", "SEntity.json", "mode=r")));
->>>>>>> 74b10793
   mu_check((e = dlite_meta_load(s, uri)));
   mu_check(dlite_storage_close(s) == 0);
   mu_assert_int_eq(3, entity->_refcount);  /* refs: global+store+e */
 
-<<<<<<< HEAD
-  mu_check((s = dlite_storage_open("json", "MyEntityX2.json", "mode=r")));
-=======
   mu_check((s = dlite_storage_open("json", "SEntity2.json", "mode=r")));
->>>>>>> 74b10793
   mu_check((e2 = dlite_meta_load(s, uri)));
   mu_check(dlite_storage_close(s) == 0);
   mu_assert_int_eq(4, entity->_refcount);  /* refs: global+store+e+e2 */
 
-<<<<<<< HEAD
-  mu_check((s = dlite_storage_open("json", "MyEntityX3.json", "mode=w;meta=1")));
-=======
   mu_check((s = dlite_storage_open("json", "SEntity3.json", "mode=w;meta=1")));
->>>>>>> 74b10793
   mu_check(dlite_meta_save(s, e) == 0);
   mu_check(dlite_storage_close(s) == 0);
   mu_assert_int_eq(4, entity->_refcount);  /* refs: global+store+e+e2 */
 
-<<<<<<< HEAD
-  mu_check((s = dlite_storage_open("json", "MyEntityX4.json", "mode=w;meta=1")));
-=======
   mu_check((s = dlite_storage_open("json", "SEntity4.json", "mode=w;meta=1")));
->>>>>>> 74b10793
   mu_check(dlite_meta_save(s, e2) == 0);
   mu_check(dlite_storage_close(s) == 0);
   mu_assert_int_eq(4, entity->_refcount);  /* refs: global+store+e+e2 */
