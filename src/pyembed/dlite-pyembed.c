--- conflicted
+++ resolved
@@ -153,80 +153,83 @@
  */
 int dlite_pyembed_verr(int eval, const char *msg, va_list ap)
 {
+  PyObject *type, *value, *tb;
   char errmsg[4096];
-
-  if (PyErr_Occurred()) {
-    PyObject *type, *value, *tb=NULL;
-
-    /* If the DLITE_PYDEBUG environment variable is set, print full Python
-       error message (with traceback) to sys.stderr. */
-    if (getenv("DLITE_PYDEBUG")) {
-      PySys_WriteStderr("\n");
-      PyErr_Print();
-      PySys_WriteStderr("\n");
-<<<<<<< HEAD
-    }
-
-    errmsg[0] = '\0';
+  errmsg[0] = '\0';
+
+  /* Check if an error has occurred.  We use PyErr_Fetch() rather than
+     PyErr_Occurred() since we don't want to mess with ensuring that
+     we hold the GIL. */
+  PyErr_Fetch(&type, &value, &tb);
+  if (!type) return dlite_verr(eval, msg, ap);  // no Python error
+
+  /* If the DLITE_PYDEBUG environment variable is set, print full Python
+     error message (with traceback) to sys.stderr.
+     Before doing that, we have to temporary restore the error state. */
+  if (getenv("DLITE_PYDEBUG")) {
+    PyErr_Restore(type, value, tb);
+    PySys_WriteStderr("\n");
+    PyErr_PrintEx(0);
+    PySys_WriteStderr("\n");
     PyErr_Fetch(&type, &value, &tb);
-=======
-      PyErr_Clear();
-   }
->>>>>>> 83eb533b
-
-    /* Try to get traceback info from traceback.format_exception()... */
-    if (tb) {
-      PyObject *module_name=NULL, *module=NULL, *pfunc=NULL, *val=NULL,
-        *sep=NULL, *str=NULL;
-      if ((module_name = PyUnicode_FromString("traceback")) &&
-          (module = PyImport_Import(module_name)) &&
-          (pfunc = PyObject_GetAttrString(module, "format_exception")) &&
-          PyCallable_Check(pfunc) &&
-          (val = PyObject_CallFunctionObjArgs(pfunc, type, value, tb, NULL)) &&
-          PySequence_Check(val) &&
-          (sep = PyUnicode_FromString("")) &&
-          (str = PyUnicode_Join(val, sep)) &&
-          PyUnicode_Check(str) &&
-          PyUnicode_GET_LENGTH(str) > 0)
-        PyOS_snprintf(errmsg, sizeof(errmsg), "%s\n%s",
-                      msg, (char *)PyUnicode_AsUTF8(str));
-      Py_XDECREF(str);
-      Py_XDECREF(sep);
-      Py_XDECREF(val);
-      Py_XDECREF(pfunc);
-      Py_XDECREF(module);
-      Py_XDECREF(module_name);
-    }
-
-    /* ...otherwise try to report error without traceback... */
-    if (!errmsg[0]) {
-      PyObject *name=NULL, *sname=NULL, *svalue=NULL;
-      if ((name = PyObject_GetAttrString(type, "__name__")) &&
-          (sname = PyObject_Str(name)) &&
-          PyUnicode_Check(sname) &&
-          (svalue = PyObject_Str(value)) &&
-          PyUnicode_Check(svalue))
-        PyOS_snprintf(errmsg, sizeof(errmsg), "%s: %s: %s",
-                      msg, (char *)PyUnicode_AsUTF8(sname),
-                      (char *)PyUnicode_AsUTF8(svalue));
-      Py_XDECREF(svalue);
-      Py_XDECREF(sname);
-      Py_XDECREF(name);
-    }
-
-    /* ...otherwise skip Python error info */
-    if (!errmsg[0])
-      PyOS_snprintf(errmsg, sizeof(errmsg), "%s: <inaccessible Python error>",
-                    msg);
-
-    if (errmsg[0]) msg = errmsg;
-
-    Py_DECREF(type);
-    Py_DECREF(value);
-    Py_XDECREF(tb);
-  }
+  }
+
+  /* Normalize the fetched exception */
+  PyErr_NormalizeException(&type, &value, &tb);
+  assert(type);
+
+  /* Try to create a error message from Python using the treaceback package */
+  PyObject *module_name=NULL, *module=NULL, *pfunc=NULL, *val=NULL,
+    *sep=NULL, *str=NULL;
+  if ((module_name = PyUnicode_FromString("traceback")) &&
+      (module = PyImport_Import(module_name)) &&
+      (pfunc = PyObject_GetAttrString(module, "format_exception")) &&
+      PyCallable_Check(pfunc) &&
+      (val = PyObject_CallFunctionObjArgs(pfunc, type, value, tb, NULL)) &&
+      PySequence_Check(val) &&
+      (sep = PyUnicode_FromString("")) &&
+      (str = PyUnicode_Join(val, sep)) &&
+      PyUnicode_Check(str) &&
+      PyUnicode_GET_LENGTH(str) > 0)
+    PyOS_snprintf(errmsg, sizeof(errmsg), "%s\n%s",
+                  msg, (char *)PyUnicode_AsUTF8(str));
+  Py_XDECREF(str);
+  Py_XDECREF(sep);
+  Py_XDECREF(val);
+  Py_XDECREF(pfunc);
+  Py_XDECREF(module);
+  Py_XDECREF(module_name);
+
+
+  /* ...otherwise try to report error without traceback... */
+  if (!errmsg[0]) {
+    PyObject *name=NULL, *sname=NULL, *svalue=NULL;
+    if ((name = PyObject_GetAttrString(type, "__name__")) &&
+        (sname = PyObject_Str(name)) &&
+        PyUnicode_Check(sname) &&
+        (svalue = PyObject_Str(value)) &&
+        PyUnicode_Check(svalue))
+      PyOS_snprintf(errmsg, sizeof(errmsg), "%s: %s: %s",
+                    msg, (char *)PyUnicode_AsUTF8(sname),
+                    (char *)PyUnicode_AsUTF8(svalue));
+    Py_XDECREF(svalue);
+    Py_XDECREF(sname);
+    Py_XDECREF(name);
+  }
+
+  /* ...otherwise skip Python error info */
+  if (!errmsg[0])
+    PyOS_snprintf(errmsg, sizeof(errmsg), "%s: <inaccessible Python error>",
+                  msg);
+
+  if (errmsg[0]) msg = errmsg;
+
+  Py_DECREF(type);
+  Py_DECREF(value);
+  Py_XDECREF(tb);
   return dlite_verrx(eval, msg, ap);
 }
+
 
 /*
   Checks if an Python error has occured.  Returns zero if no error has
@@ -410,27 +413,17 @@
   A Python plugin is a subclass of `baseclass` that implements the
   expected functionality.
 
-<<<<<<< HEAD
-  `*failed_paths` is a NULL-terminated array of pointers to paths to
-  plugins that failed to load.
-  `*failed_len` is the allocated length of `*failed_paths`.
-=======
-  `failed_paths` is a pointer to a NULL-terminated array of pointers
-  to paths to plugins that failed to load.  In case a plugin fails to
-  load, this array will be updated.
-
-  `failed_len` is a pointer to the allocated length of `*failed_paths`.
->>>>>>> 83eb533b
+  If `failed_paths` is given, it should be a pointer to a
+  NULL-terminated array of pointers to paths to plugins that failed to
+  load.  In case a plugin fails to load, this array will be updated.
+
+  If `failed_paths` is given, `failed_len` must also be given. It is a
+  pointer to the allocated length of `*failed_paths`.
 
   Returns NULL on error.
  */
 PyObject *dlite_pyembed_load_plugins(FUPaths *paths, PyObject *baseclass,
-<<<<<<< HEAD
-                                     const char ***failed_paths,
-                                     size_t *failed_len)
-=======
                                      char ***failed_paths, size_t *failed_len)
->>>>>>> 83eb533b
 {
   const char *path;
   PyObject *main_dict, *ppath=NULL, *pfun=NULL, *subclasses=NULL, *lst=NULL;
@@ -476,11 +469,7 @@
 
     if ((basename = fu_basename(path))) {
       size_t n;
-<<<<<<< HEAD
-      const char **q = (failed_paths) ? *failed_paths : NULL;
-=======
       char **q = (failed_paths) ? *failed_paths : NULL;
->>>>>>> 83eb533b
       for (n=0; q && *q; n++)
         if (strcmp(*(q++), path) == 0) break;
       int in_failed = (q && *q) ? 1 : 0;  // whether loading path has failed
@@ -490,29 +479,11 @@
           PyObject *ret = PyRun_File(fp, basename, Py_file_input, main_dict,
                                      main_dict);
           if (!ret) {
-<<<<<<< HEAD
-            size_t chunklen = 20;  // allocation chunk length
-            if (!*failed_paths) {
-              *failed_len = chunklen;
-              q = *failed_paths = calloc(*failed_len, sizeof(char *));
-            } else if (n >= *failed_len - 1) {
-              char **p;
-              size_t len = *failed_len;
-              *failed_len += chunklen;
-              if (!(p = realloc(*failed_paths, *failed_len*sizeof(char *))))
-                FAIL("allocation failure");
-              memset(p + len, 0, chunklen*sizeof(char *));
-              *failed_paths = (const char **)p;
-            }
-            *q = strdup(path);
-            (*failed_len)++;
-=======
             if (failed_paths && failed_len) {
               char **new = strlst_append(*failed_paths, failed_len, path);
               if (!new) FAIL("allocation failure");
               *failed_paths = new;
             }
->>>>>>> 83eb533b
 
             PyObject *type=NULL, *value=NULL, *tb=NULL, *name=NULL, *msg=NULL;
             PyErr_Fetch(&type, &value, &tb);
