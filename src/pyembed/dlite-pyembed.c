--- conflicted
+++ resolved
@@ -18,16 +18,6 @@
 #endif
 
 
-<<<<<<< HEAD
-/* Whether a new Python interpreter was created and initialised by DLite */
-static int python_initialized = 0;
-
-/* Whether Python paths has been initialised by DLite */
-static int python_paths_initialized = 0;
-
-
-=======
->>>>>>> 64c78b19
 /* Struct correlating Python exceptions with DLite errors */
 typedef struct {
   PyObject *exc;        /* Python exception */
@@ -38,9 +28,6 @@
 typedef struct {
   ErrorCorrelation *errcorr;  /* NULL-terminated array */
 } PyembedGlobals;
-
-/* Forward declarations */
-void _dlite_pyembed_initialise_paths(void);
 
 
 /* Free global state for this module */
@@ -149,11 +136,7 @@
  */
 void dlite_pyembed_initialise(void)
 {
-<<<<<<< HEAD
-  if (!Py_IsInitialized()) {
-=======
   if (!Py_IsInitialized() || !dlite_behavior_get("singleInterpreter")) {
->>>>>>> 64c78b19
     /*
       Python 3.8 and later implements the new Python
       Initialisation Configuration.
@@ -178,8 +161,6 @@
     config.use_environment = 1;
     config.user_site_directory = 1;
 
-<<<<<<< HEAD
-=======
     /* If dlite is called from a python, reparse arguments to avoid
        that they are stripped off... */
     if (Py_IsInitialized()) {
@@ -192,44 +173,25 @@
         FAIL("failed configuring pyembed arguments");
     }
 
->>>>>>> 64c78b19
     status = PyConfig_SetBytesString(&config, &config.program_name, "dlite");
-    if (PyStatus_Exception(status)) {
-      PyConfig_Clear(&config);
+    if (PyStatus_Exception(status))
       FAIL("failed configuring pyembed program name");
-    }
 
     status = Py_InitializeFromConfig(&config);
-    if (PyStatus_Exception(status)) {
-      PyConfig_Clear(&config);
-      FAIL("failed to initialise python in pyembed");
-    }
-    python_initialized = 1;
-
     PyConfig_Clear(&config);
+    if (PyStatus_Exception(status))
+      FAIL("failed clearing pyembed config");
 #else
     /* Old Initialisation */
     wchar_t *progname;
 
-    Py_Initialize();
-    python_initialized = 1;
-
-    if (!(progname = Py_DecodeLocale("dlite", NULL))) FAIL("decode failure");
+    if (!(progname = Py_DecodeLocale("dlite", NULL))) {
+      dlite_err(1, "allocation/decoding failure");
+      return;
+    }
     Py_SetProgramName(progname);
     PyMem_RawFree(progname);
-#endif
-  }
-  _dlite_pyembed_initialise_paths();
-
- fail:
-  return;
-}
-
-/* Help function for initialising Python paths. */
-void _dlite_pyembed_initialise_paths(void)
-{
-  if (!python_paths_initialized) {
-    PyObject *sys=NULL, *sys_path=NULL, *path=NULL;
+ #endif
 
     if (dlite_use_build_root()) {
       if (!(sys = PyImport_ImportModule("sys")))
@@ -243,8 +205,6 @@
       if (PyList_Insert(sys_path, 0, path))
         FAIL1("cannot insert %s into sys.path", dlite_PYTHONPATH);
     }
-    python_paths_initialized = 1;
-
   fail:
     Py_XDECREF(sys);
     Py_XDECREF(sys_path);
