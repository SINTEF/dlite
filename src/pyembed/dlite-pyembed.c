--- conflicted
+++ resolved
@@ -96,11 +96,7 @@
   case dliteMappingError:          break;
   case dliteProtocolError:         break;
   case dlitePythonError:           break;
-<<<<<<< HEAD
-  case dliteTimeoutError:          break;
-=======
   case dliteTimeoutError:          return PyExc_TimeoutError;
->>>>>>> 609e5106
   case dliteLastError:             break;
   }
   return PyExc_Exception;
