--- conflicted
+++ resolved
@@ -1,93 +1,8 @@
 # -*- Mode: cmake -*-
 
-<<<<<<< HEAD
-set(sources
-  dlite-pyembed.c
-  dlite-python-storage.c
-  dlite-python-mapping.c
-  )
-
-# Extra libraries needed when cross-compiling with MinGW
-set(EXTRA_LIBRARIES "")
-if(CROSS_TARGET AND MINGW)
-  find_library(gcc_s_seh gcc_s_seh-1)
-  list(APPEND EXTRA_LIBRARIES ${gcc_s_seh})
-endif()
-
-add_definitions(
-  -DHAVE_CONFIG_H
-  )
-
-add_library(dlite-pyembed SHARED ${sources})
-add_library(dlite-pyembed-static STATIC ${sources})
-
-target_link_libraries(dlite-pyembed
-  dlite
-  dlite-utils
-  ${Python3_LIBRARIES}
-  ${EXTRA_LIBRARIES}
-  )
-target_link_libraries(dlite-pyembed-static
-  dlite-static
-  dlite-utils-static
-  ${Python3_LIBRARIES}
-  ${EXTRA_LIBRARIES}
-  )
-
-target_include_directories(dlite-pyembed PUBLIC
-  ${Python3_INCLUDE_DIRS}
-  $<BUILD_INTERFACE:${dlite-src_SOURCE_DIR}>
-  $<BUILD_INTERFACE:${dlite-src_BINARY_DIR}>
-  $<BUILD_INTERFACE:${dlite-src-pyembed_SOURCE_DIR}>
-  #$<BUILD_INTERFACE:${dlite-src-utils_SOURCE_DIR}>
-  $<INSTALL_INTERFACE:include/dlite>
-  $<INSTALL_INTERFACE:include/dlite/utils>
-  $<INSTALL_INTERFACE:include/dlite/pyembed>
-  )
-target_include_directories(dlite-pyembed-static PUBLIC
-  ${Python3_INCLUDE_DIRS}
-  $<BUILD_INTERFACE:${dlite-src_SOURCE_DIR}>
-  $<BUILD_INTERFACE:${dlite-src_BINARY_DIR}>
-  $<BUILD_INTERFACE:${dlite-src-pyembed_SOURCE_DIR}>
-  #$<BUILD_INTERFACE:${dlite-src-utils_SOURCE_DIR}>
-  $<INSTALL_INTERFACE:include/dlite>
-  $<INSTALL_INTERFACE:include/dlite/utils>
-  $<INSTALL_INTERFACE:include/dlite/pyembed>
-  )
-
-set_target_properties(dlite-pyembed PROPERTIES
-  WINDOWS_EXPORT_ALL_SYMBOLS ON
-  BUILD_RPATH "$ORIGIN/:${dlite-bindings-python_BINARY_DIR}"
-  INSTALL_RPATH "$ORIGIN/"
-  PUBLIC_HEADER "dlite-pyembed.h;dlite-python-mapping.h"
-  )
-set_target_properties(dlite-pyembed-static PROPERTIES
-  POSITION_INDEPENDENT_CODE ON
-  BUILD_RPATH "${dlite-bindings-python_BINARY_DIR}"
-  PUBLIC_HEADER "dlite-pyembed.h;dlite-python-mapping.h"
-  )
-
-install(
-  TARGETS dlite-pyembed dlite-pyembed-static
-  EXPORT  dliteTargets
-  LIBRARY DESTINATION lib
-  ARCHIVE DESTINATION lib
-  RUNTIME DESTINATION bin
-  PUBLIC_HEADER DESTINATION include/dlite/pyembed
-  INCLUDES DESTINATION include/dlite/pyembed
-
-)
-
-if(NOT WITH_PYTHON_VENVTEST_ONLY)
-  add_subdirectory(tests)
-else()
-  message(WARNING "Skipping pyembed testing.")
-endif()
-=======
 set(pyembed_sources
   pyembed/dlite-pyembed.c
   pyembed/dlite-python-storage.c
   pyembed/dlite-python-mapping.c
   PARENT_SCOPE
-  )
->>>>>>> 6438194f
+  )