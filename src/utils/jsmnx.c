/* jsmnx.c -- extended version of the simple JSMN JSON parser
 *
 * Copyright (C) 2021 SINTEF
 *
 * Distributed under terms of the MIT license.
 */

#include <assert.h>
#include <stdlib.h>
#include <string.h>

#include "err.h"

/* Include the jsmn.h header without defining JSMN_HEADER defined.
   This defines all functions in jsmn. */
#define JSNM_STATIC
#define JSMN_STRICT
#define JSMN_PARENT_LINKS
#include "jsmn.h"
#include "jsmnx.h"

/*
  Like jsmn_parse(), but realloc's the buffer pointed to by `tokens_ptr`
  if it is too small.  `num_tokens_ptr` should point to the number of
  allocated tokens.

  Returns number of tokens used by the parser or one of the following error
  codes on error:
    - JSMN_ERROR_NOMEM on allocation error.
    - JSMN_INVAL on invalid character inside json string.
 */
int jsmn_parse_alloc(jsmn_parser *parser, const char *js, const size_t len,
                     jsmntok_t **tokens_ptr, unsigned int *num_tokens_ptr)
{
<<<<<<< HEAD
  int n, n_save;
  jsmntok_t *t=NULL;
  (void) n_save;  // avoid unused parameter error when assert is turned off
  assert(tokens_ptr);
  assert(num_tokens_ptr);
  if (!*num_tokens_ptr) *tokens_ptr = NULL;
  if (!*tokens_ptr) *num_tokens_ptr = 0;

  if (!*tokens_ptr) {
    jsmn_parser tmp_parser;
    jsmn_init(&tmp_parser);
    if ((n = jsmn_parse(&tmp_parser, js, len, NULL, 0)) < 0) goto fail;
=======
  int ntokens;
  jsmntok_t *tokens=NULL;
  assert(tokens_ptr);
  assert(num_tokens_ptr);
  assert(!((*tokens_ptr == NULL) ^ (*num_tokens_ptr == 0)));

  if (!*tokens_ptr) {
    if ((ntokens = jsmn_required_tokens(js, len)) < 0) return ntokens;

>>>>>>> 63f3829c
    /* FIXME: there seems to be an issue with the dlite_json_check() that
       looks post the last allocated token. Allocating `n+1` tokens is a
       workaround to avoid memory issues. */
    if (!(tokens = calloc(ntokens+1, sizeof(jsmntok_t))))
      return JSMN_ERROR_NOMEM;
  } else {
<<<<<<< HEAD
    jsmn_parser tmp_parser, saved_parser;
    memcpy(&saved_parser, parser, sizeof(saved_parser));
    n = jsmn_parse(parser, js, len, *tokens_ptr, *num_tokens_ptr);
    if (n >= 0) return n;
    if (n != JSMN_ERROR_NOMEM) goto fail;
    memcpy(parser, &saved_parser, sizeof(saved_parser));
    jsmn_init(&tmp_parser);
    if ((n = jsmn_parse(&tmp_parser, js, len, NULL, 0)) < 0) goto fail;
    if (!(t = realloc(*tokens_ptr, (n+1)*sizeof(jsmntok_t))))
=======
    jsmn_parser saved_parser;
    memcpy(&saved_parser, parser, sizeof(saved_parser));
    ntokens = jsmn_parse(parser, js, len, *tokens_ptr, *num_tokens_ptr);
    if (ntokens != JSMN_ERROR_NOMEM) return ntokens;

    // Try to handle JSMN_ERROR_NOMEM by reallocating
    if ((ntokens = jsmn_required_tokens(js, len)) < 0) return ntokens;
    if (!(tokens = realloc(*tokens_ptr, (ntokens+1)*sizeof(jsmntok_t))))
>>>>>>> 63f3829c
      return JSMN_ERROR_NOMEM;

    // Resetting parser - is this really needed?
    memcpy(parser, &saved_parser, sizeof(saved_parser));
  }
<<<<<<< HEAD
  *tokens_ptr = t;
  *num_tokens_ptr = n;
  n_save = n;

  if ((n = jsmn_parse(parser, js, len, t, n)) < 0) goto fail;
  assert(n == n_save);
  return n;
 fail:
  switch (n) {
  case JSMN_ERROR_NOMEM: abort();  // this should never happen
  case JSMN_ERROR_INVAL: return JSMN_ERROR_INVAL;
  case JSMN_ERROR_PART: return JSMN_ERROR_INVAL;
  }
  abort();  // should never be reached
=======
  *tokens_ptr = tokens;
  *num_tokens_ptr = ntokens;

  ntokens = jsmn_parse(parser, js, len, tokens, ntokens);
  assert(ntokens != JSMN_ERROR_NOMEM);
  return ntokens;
}


/*
  Returns number of tokens required to parse JSON string `js` of length `len`.
  On error, JSMN_ERROR_INVAL or JSMN_ERROR_PART is retuned.
 */
int jsmn_required_tokens(const char *js, size_t len)
{
  int ntokens;
  jsmn_parser parser;
  jsmn_init(&parser);
  ntokens = jsmn_parse(&parser, js, len, NULL, 0);
  assert(ntokens != JSMN_ERROR_NOMEM);
  return ntokens;
>>>>>>> 63f3829c
}


/*
  Returns number of sub-tokens contained in `t` or -1 on error.
*/
int jsmn_count(const jsmntok_t *t)
{
  int n=0, i;
  switch (t->type) {
  case JSMN_UNDEFINED:
  case JSMN_STRING:
  case JSMN_PRIMITIVE:
    return 0;
  case JSMN_OBJECT:
    for (i=0; i < t->size; i++) {
      n++;
      assert(t[n].type == JSMN_STRING);  // keys must be strings
      n++;
      n += jsmn_count(t+n);
    }
    return n;
  case JSMN_ARRAY:
    for (i=0; i < t->size; i++) {
      n++;
      n += jsmn_count(t+n);
    }
    return n;
  }
  abort();
}


/*
  Returns a pointer to the value of item `key` of JSMN object token `t`.

  `js` is the JSON source.

  Returns NULL on error.
*/
const jsmntok_t *jsmn_item(const char *js, const jsmntok_t *t, const char *key)
{
  int i, n, nitems;
  int len, keylen=strlen(key);
  if (t->type != JSMN_OBJECT)
    return errx(1, "expected JSON object in string starting with:\n%.200s\n",
                js + t->start), NULL;
  nitems = t->size;
  for (i=0; i<nitems; i++) {
    t++;
    len = t->end - t->start;
    if (t->type != JSMN_STRING)
      return errx(1, "invalid JSON, object key must be a string, got '%.*s'",
                  len, js + t->start), NULL;
    if (len == keylen && strncmp(key, js + t->start, len) == 0) return t+1;
    t++;
    if ((n = jsmn_count(t)) < 0) return NULL;
    t += n;
  }
  return NULL;  // no such key
}


/*
  Returns a pointer to the element `i` of JSMN array token `t`.

  `js` is the JSON source.

  Returns NULL on error.
*/
const jsmntok_t *jsmn_element(const char *js, const jsmntok_t *t, int i)
{
  int j, n;
  int len = t->end - t->start;
  if (t->type != JSMN_ARRAY)
    return errx(1, "expected JSON array, got '%.*s", len, js + t->start), NULL;
  if (i < 0 || i >= t->size)
    return errx(1, "element i=%d is out of range [0:%d]", i, t->size-1), NULL;
  for (j=0; j<i; j++) {
    t++;
    if ((n = jsmn_count(t)) < 0) return NULL;
    t += n;
  }
  return t+1;
}


/*
  Returns error message corresponding to return value from jsmn_parse().
*/
const char *jsmn_strerror(int r)
{
  if (r >= 0) return "success";
  switch (r) {
  case JSMN_ERROR_INVAL:
    return "bad token, JSON string is corrupted";
  case JSMN_ERROR_NOMEM:
    return "not enough tokens, JSON string is too large";
  case JSMN_ERROR_PART:
    return "JSON string is too short, expecting more JSON data";
  default:
    return "unknown error";
  }
}<|MERGE_RESOLUTION|>--- conflicted
+++ resolved
@@ -32,20 +32,6 @@
 int jsmn_parse_alloc(jsmn_parser *parser, const char *js, const size_t len,
                      jsmntok_t **tokens_ptr, unsigned int *num_tokens_ptr)
 {
-<<<<<<< HEAD
-  int n, n_save;
-  jsmntok_t *t=NULL;
-  (void) n_save;  // avoid unused parameter error when assert is turned off
-  assert(tokens_ptr);
-  assert(num_tokens_ptr);
-  if (!*num_tokens_ptr) *tokens_ptr = NULL;
-  if (!*tokens_ptr) *num_tokens_ptr = 0;
-
-  if (!*tokens_ptr) {
-    jsmn_parser tmp_parser;
-    jsmn_init(&tmp_parser);
-    if ((n = jsmn_parse(&tmp_parser, js, len, NULL, 0)) < 0) goto fail;
-=======
   int ntokens;
   jsmntok_t *tokens=NULL;
   assert(tokens_ptr);
@@ -55,24 +41,12 @@
   if (!*tokens_ptr) {
     if ((ntokens = jsmn_required_tokens(js, len)) < 0) return ntokens;
 
->>>>>>> 63f3829c
     /* FIXME: there seems to be an issue with the dlite_json_check() that
        looks post the last allocated token. Allocating `n+1` tokens is a
        workaround to avoid memory issues. */
     if (!(tokens = calloc(ntokens+1, sizeof(jsmntok_t))))
       return JSMN_ERROR_NOMEM;
   } else {
-<<<<<<< HEAD
-    jsmn_parser tmp_parser, saved_parser;
-    memcpy(&saved_parser, parser, sizeof(saved_parser));
-    n = jsmn_parse(parser, js, len, *tokens_ptr, *num_tokens_ptr);
-    if (n >= 0) return n;
-    if (n != JSMN_ERROR_NOMEM) goto fail;
-    memcpy(parser, &saved_parser, sizeof(saved_parser));
-    jsmn_init(&tmp_parser);
-    if ((n = jsmn_parse(&tmp_parser, js, len, NULL, 0)) < 0) goto fail;
-    if (!(t = realloc(*tokens_ptr, (n+1)*sizeof(jsmntok_t))))
-=======
     jsmn_parser saved_parser;
     memcpy(&saved_parser, parser, sizeof(saved_parser));
     ntokens = jsmn_parse(parser, js, len, *tokens_ptr, *num_tokens_ptr);
@@ -81,28 +55,11 @@
     // Try to handle JSMN_ERROR_NOMEM by reallocating
     if ((ntokens = jsmn_required_tokens(js, len)) < 0) return ntokens;
     if (!(tokens = realloc(*tokens_ptr, (ntokens+1)*sizeof(jsmntok_t))))
->>>>>>> 63f3829c
       return JSMN_ERROR_NOMEM;
 
     // Resetting parser - is this really needed?
     memcpy(parser, &saved_parser, sizeof(saved_parser));
   }
-<<<<<<< HEAD
-  *tokens_ptr = t;
-  *num_tokens_ptr = n;
-  n_save = n;
-
-  if ((n = jsmn_parse(parser, js, len, t, n)) < 0) goto fail;
-  assert(n == n_save);
-  return n;
- fail:
-  switch (n) {
-  case JSMN_ERROR_NOMEM: abort();  // this should never happen
-  case JSMN_ERROR_INVAL: return JSMN_ERROR_INVAL;
-  case JSMN_ERROR_PART: return JSMN_ERROR_INVAL;
-  }
-  abort();  // should never be reached
-=======
   *tokens_ptr = tokens;
   *num_tokens_ptr = ntokens;
 
@@ -124,7 +81,6 @@
   ntokens = jsmn_parse(&parser, js, len, NULL, 0);
   assert(ntokens != JSMN_ERROR_NOMEM);
   return ntokens;
->>>>>>> 63f3829c
 }
 
 
