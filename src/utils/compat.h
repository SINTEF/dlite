/* compat.h -- auxiliary cross-platform compatibility functions
 *
 * Copyright (C) 2017 SINTEF
 *
 * Distributed under terms of the MIT license.
 */
#ifndef _COMPAT_H
#define _COMPAT_H

/**
  @file
  @brief auxiliary compatibility functions

  Note that the declarations for the functions found in the compat-src/
  subdirectory are provided in config.h.in.
*/

#include <stdlib.h>
#ifdef WIN32
/* https://stackoverflow.com/questions/42536311/msvc-1900-and-define-vsnprintf */
#include <stdio.h>
#endif
#include "config.h"

/* Remove __attribute__ when we are not compiling with gcc */
#ifndef __GNUC__
# define __attribute__(x)
#endif

/* Make sure that we have size_t defined */
#ifdef HAVE_STDLIB_H
# include <stdlib.h>
#elif !defined HAVE_SIZE_T
// cppcheck-suppress preprocessorErrorDirective
#error "system is missing definition of size_t"
#endif

/*
<<<<<<< HEAD
 * compat-src/realpath.c
=======
 * compat/setenv.c
 */

/** setenv() - change or add an environment variable */
#if !defined(HAVE_SETENV) && defined(HAVE__PUTENV_S)
#define HAVE_SETENV
int setenv(const char *name, const char *value, int overwrite);
#endif

/*
 * compat/realpath.c
>>>>>>> dde498f1
 */

/** realpath() - return the canonicalized absolute pathname */
#ifndef HAVE_REALPATH
char *realpath(const char *path, char *resolved);
#endif


/*
 * compat-src/snprintf.c
 */

/** snprintf() - write formatted output to sized buffer */
#ifndef HAVE_SNPRINTF
# ifdef HAVE__SNPRINTF
#  define snprintf _snprintf
# else
#  define snprintf rpl_snprintf
int rpl_snprintf(char *str, size_t size, const char *fmt, ...)
  __attribute__ ((__format__ (__printf__, 3, 4)));
# endif
#endif

/** asprintf() - write formatted output to allocated buffer */
#ifndef HAVE_ASPRINTF
# ifdef HAVE__ASPRINTF
#  define asprintf _asprintf
# else
#  define asprintf rpl_asprintf
int rpl_asprintf(char **buf, const char *fmt, ...)
  __attribute__ ((__format__ (__printf__, 2, 3)));
# endif
#endif


#ifdef HAVE_STDARG_H
#include <stdarg.h>

/** vsnprintf() - write formatted output to sized buffer */
#ifndef HAVE_VSNPRINTF
# define vsnprintf rpl_vsnprintf
int rpl_vsnprintf(char *str, size_t size, const char *fmt, va_list ap)
  __attribute__ ((__format__ (__printf__, 3, 0)));
#endif

/** vasprintf() - write formatted output to allocated buffer */
#ifndef HAVE_VASPRINTF
# define vasprintf rpl_vasprintf
int rpl_vasprintf(char **buf, const char *fmt, va_list ap)
  __attribute__ ((__format__ (__printf__, 2, 0)));
#endif

#endif  /* HAVE_STDARG_H */



/** strdup() - duplicate a string */
#ifdef HAVE__STRDUP
# define strdup(s) _strdup(s)
#else
# ifndef HAVE_STRDUP
char *strdup(const char *s)
  __attribute__ ((__malloc__));
# endif
#endif

/** strndup() - duplicate a string with a maximal size */
#ifdef HAVE__STRNDUP
# define strndup(s, n) _strndup(s, n)
#else
# ifndef HAVE_STRNDUP
char *strndup(const char *s, size_t n)
  __attribute__ ((__malloc__));
# endif
#endif

/** strcasecmp() - case insensitive string comparison */
#ifndef strcasecmp
# ifdef HAVE__STRICMP
#  define strcasecmp(s1, s2) _stricmp(s1, s2)
# else
#  ifndef HAVE_STRCASECMP
int strcasecmp(const char *s1, const char *s2);
#  endif
# endif
#endif

/** strncasecmp() - case insensitive, length-limited string comparison */
#ifndef strncasecmp
# ifdef HAVE__STRNICMP
#  define strncasecmp(s1, s2, n) _strnicmp(s1, s2, n)
# else
#  ifndef HAVE_STRNCASECMP
int strncasecmp(const char *s1, const char *s2, size_t n);
#  endif
# endif
#endif


/*
 * compat.c
 */

/** strlcpy() - like strncpy(), but guarantees that `dst` is NUL-terminated */
#ifndef HAVE_STRLCPY
size_t strlcpy(char *dst, const char *src, size_t size);
#endif

/** strlcat() - like strncat(), but guarantees that `dst` is NUL-terminated */
#ifndef HAVE_STRLCAT
size_t strlcat(char *dst, const char *src, size_t size);
#endif


/** asnprintf() - print to allocated string */
#ifndef HAVE_ASNPRINTF
#define asnprintf rpl_asnprintf
int rpl_asnprintf(char **buf, size_t *size, const char *fmt, ...)
  __attribute__ ((__format__ (__printf__, 3, 4)));
#endif

/** asnprintf() - print to allocated string using va_list */
#ifndef HAVE_VASNPRINTF
#define vasnprintf rpl_vasnprintf
int rpl_vasnprintf(char **buf, size_t *size, const char *fmt, va_list ap)
  __attribute__ ((__format__ (__printf__, 3, 0)));
#endif

/** asnprintf() - print to position `pos` in allocated string */
#ifndef HAVE_ASNPPRINTF
#define asnpprintf rpl_asnpprintf
int rpl_asnpprintf(char **buf, size_t *size, size_t pos, const char *fmt, ...)
  __attribute__ ((__format__ (__printf__, 4, 5)));
#endif

/** asnprintf() - print to position `pos` in allocated string using va_list */
#ifndef HAVE_VASNPPRINTF
#define vasnpprintf rpl_vasnpprintf
int rpl_vasnpprintf(char **buf, size_t *size, size_t pos, const char *fmt,
                    va_list ap)
  __attribute__ ((__format__ (__printf__, 4, 0)));
#endif


#endif /* _COMPAT_H */<|MERGE_RESOLUTION|>--- conflicted
+++ resolved
@@ -36,10 +36,7 @@
 #endif
 
 /*
-<<<<<<< HEAD
- * compat-src/realpath.c
-=======
- * compat/setenv.c
+ * compat-src/setenv.c
  */
 
 /** setenv() - change or add an environment variable */
@@ -50,7 +47,6 @@
 
 /*
  * compat/realpath.c
->>>>>>> dde498f1
  */
 
 /** realpath() - return the canonicalized absolute pathname */
