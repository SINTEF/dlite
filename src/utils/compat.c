--- conflicted
+++ resolved
@@ -170,12 +170,8 @@
   if (n < (int)PDIFF(*size, pos)) return n;  // success, buffer is large enough
 
   /* Reallocate buffer. Round up the size to the next power of two. */
-<<<<<<< HEAD
   newsize = ((size_t)1) << (msb(n + pos) + 1);
-=======
-  newsize = (size_t)1L << (msb(n + pos) + 1);
 
->>>>>>> 59a798be
   if (!(p = realloc(*buf, newsize))) return -1;
   *buf = p;
   *size = newsize;
