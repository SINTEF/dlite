--- conflicted
+++ resolved
@@ -292,14 +292,9 @@
                                     NULL))) {
     if (!(t2 = dlite_collection_find_first(coll, t->s, "_has-meta", NULL,
                                            NULL)))
-<<<<<<< HEAD
       FAILCODE1(dliteInconsistentDataError,
                 "collection inconsistency - no \"_has-meta\" relation for "
                 "instance: %s", t->s);
-=======
-      FAIL1("collection inconsistency - no \"_has-meta\" relation for "
-           "instance: %s", t->s);
->>>>>>> 912ac74b
     if (strcmp(t2->o, DLITE_COLLECTION_ENTITY) == 0) {
       if (!dlite_collection_load(s, t->o, 0)) goto fail;
     } else {
@@ -477,15 +472,6 @@
                                                  const char *o, const char *d)
 {
   return dlite_collection_find(coll, NULL, s, p, o, d);
-<<<<<<< HEAD
-  //DLiteCollectionState state;
-  //const DLiteRelation *r;
-  //dlite_collection_init_state(coll, &state);
-  //r = dlite_collection_find(coll, &state, s, p, o, d);
-  //dlite_collection_deinit_state(&state);
-  //return r;
-=======
->>>>>>> 912ac74b
 }
 
 /*
@@ -498,14 +484,9 @@
                              DLiteInstance *inst)
 {
   if (dlite_collection_find(coll, NULL, label, "_is-a", "Instance", NULL))
-<<<<<<< HEAD
     return errx(dliteValueError,
                 "instance with label '%s' is already in the collection",
                 label);
-=======
-    return err(1, "instance with label '%s' is already in the collection",
-               label);
->>>>>>> 912ac74b
 
   dlite_collection_add_relation(coll, label, "_is-a", "Instance", NULL);
   dlite_collection_add_relation(coll, label, "_has-uuid", inst->uuid,
