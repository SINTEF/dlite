--- conflicted
+++ resolved
@@ -3002,15 +3002,10 @@
 void dlite_property_clear(DLiteProperty *prop)
 {
   int i;
-<<<<<<< HEAD
-  if (prop->name) free(prop->name);
-  for (i=0; i < prop->ndims; i++) free(prop->shape[i]);
-=======
   for (i=0; i < prop->ndims; i++) free(prop->dims[i]);
   if (prop->name) free(prop->name);
   if (prop->ref)  free(prop->ref);
   if (prop->dims) free(prop->dims);
->>>>>>> 8799cebc
   if (prop->unit) free(prop->unit);
   if (prop->description) free(prop->description);
   memset(prop, 0, sizeof(DLiteProperty));
@@ -3077,13 +3072,8 @@
       if ((m = writedim(d+1, dest+N, PDIFF(n, N), pptr, p, shape,
                         width, prec, flags)) < 0) return -1;
       N += m;
-<<<<<<< HEAD
-      if (i < shape[d]-1) {
-        if ((m = snprintf(dest+N, PDIFF(n, N), ", ")) < 0) goto fail;
-=======
       if (i < dims[d]-1) {
         if ((m = snprintf(dest+N, PDIFF(n, N), "%s", sep)) < 0) goto fail;
->>>>>>> 8799cebc
         N += m;
       }
     }
@@ -3274,17 +3264,8 @@
 
       for (i=0; i < item->size; i++, prop++) {
         const jsmntok_t *t, *d;
-<<<<<<< HEAD
-        if (prop->name) free(prop->name);
-        if (prop->ref)  free(prop->ref);
-        if (prop->shape) free(prop->shape);
-        if (prop->unit) free(prop->unit);
-        if (prop->description) free(prop->description);
-        memset(prop, 0, sizeof(DLiteProperty));
-=======
 
         dlite_property_clear(prop);
->>>>>>> 8799cebc
 
         assert(v->type == JSMN_STRING);  // key must be a string
         prop->name = strndup(src + v->start, v->end - v->start);
@@ -3314,15 +3295,10 @@
 
         if ((t = jsmn_item(src, v, "shape")) ||
             (t = jsmn_item(src, v, "shape"))) {
-<<<<<<< HEAD
-          if (t->type != JSMN_ARRAY)
-            return errx(dliteIndexError, "property \"%.*s\": shape should be an array",
-=======
           if (t->type != JSMN_ARRAY) {
             dlite_property_clear(prop);
             return errx(dliteIndexError,
-                        "property \"%.*s\": dims should be an array",
->>>>>>> 8799cebc
+                        "property \"%.*s\": shape should be an array",
                         keylen, key);
           }
           prop->ndims = t->size;
@@ -3334,12 +3310,8 @@
                          "error parsing dimensions \"%.*s\" of property "
                          "\"%.*s\"", t->end - t->start, src + t->start,
                          keylen, key);
-<<<<<<< HEAD
+            }
             prop->shape[j] = strndup(src + d->start, d->end - d->start);
-=======
-            }
-            prop->dims[j] = strndup(src + d->start, d->end - d->start);
->>>>>>> 8799cebc
           }
         }
 
