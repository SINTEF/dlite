--- conflicted
+++ resolved
@@ -11,10 +11,6 @@
 
 
 /* schema_entity */
-<<<<<<< HEAD
-/* FIXME - set UUID, dimensions and properties correctly
-         - add basic_metadata_schema */
-=======
 /* FIXME - add basic_metadata_schema */
 static size_t schema_entity_propoffsets[] = {
   offsetof(DLiteEntity, dimensions),
@@ -44,7 +40,6 @@
   &schema_entity_prop0,
   &schema_entity_prop1
 };
->>>>>>> 77427aaa
 static DLiteMeta schema_entity = {
   "d1ce1dc7-e2b1-51a1-8957-3277815aed18",     /* uuid (corresponds to uri) */
   "http://meta.sintef.no/0.1/schema-entity",  /* uri  */
@@ -494,16 +489,8 @@
   memcpy(entity->uuid, uuid, sizeof(uuid));
   if (uuid_version == 5) entity->uri = strdup(uri);
 
-<<<<<<< HEAD
-  /* FIXME - hmm, not really ready for this yet... but almost */
-  /*
   entity->meta = &schema_entity;
   dlite_meta_incref(entity->meta);
-  */
-=======
-  entity->meta = &schema_entity;
-  dlite_meta_incref(entity->meta);
->>>>>>> 77427aaa
 
   if (description) entity->description = strdup(description);
 
@@ -627,33 +614,12 @@
   if (!s->api->getEntity)
     return errx(1, "driver '%s' does not support getEntity()",
                 s->api->name), NULL;
-<<<<<<< HEAD
-  */
-
-  if ((uuidver = dlite_get_uuid(uuid, id)) != 0 && uuidver != 5)
-    return errx(1, "id '%s' is not an UUID or a string that we can generate "
-		"an uuid from", id), NULL;
-
-  if (!(d = s->api->dataModel(s, id))) goto fail;
-  if (!s->api->getProperty(d, "name", &name,
-			   dliteStringPtr, sizeof(char *), 0, NULL))
-    return errx(1, "'%s' is not an entity; missing \"name\" property",
-		s->uri), NULL;
-  /*
-  entity = dlite_entity_create("");
-  */
-  /* return s->api->getEntity(s, uuid); */
-  return e;
- fail:
-  return NULL;
-=======
 
   if ((uuidver = dlite_get_uuid(uuid, id)) != 0 && uuidver != 5)
     return errx(1, "id '%s' is not an UUID or a string that we can "
                 "generate an uuid from", id), NULL;
 
   return s->api->getEntity(s, id);
->>>>>>> 77427aaa
 }
 
 
