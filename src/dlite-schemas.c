#include <stddef.h>
#include <stdlib.h>

#include "dlite.h"
#include "dlite-collection.h"
#include "dlite-transaction.h"
#include "dlite-schemas.h"



/***********************************************************
 * basic_metadata_schema
 ***********************************************************/
static DLiteDimension basic_metadata_schema_dimensions[] = {
  {"ndimensions", "Number of dimensions."},
  {"nproperties", "Number of properties."},
  {"nrelations",  "Number of relations."}
};
static char *basic_metadata_schema_prop_dimensions_dims[] = {"ndimensions"};
static char *basic_metadata_schema_prop_properties_dims[] = {"nproperties"};
static char *basic_metadata_schema_prop_relations_dims[] = {"nrelations"};
static DLiteProperty basic_metadata_schema_properties[] = {
  {
   "name",                                    /* name */
   dliteStringPtr,                            /* type */
   sizeof(char *),                            /* size */
   0,                                         /* ndims */
   NULL,                                      /* dims */
   NULL,                                      /* unit */
   NULL,                                      /* iri */
   "Schema name."                             /* description */
  },
  {
   "version",                                 /* name */
   dliteStringPtr,                            /* type */
   sizeof(char *),                            /* size */
   0,                                         /* ndims */
   NULL,                                      /* dims */
   NULL,                                      /* unit */
   NULL,                                      /* iri */
   "Schema version."                          /* description */
  },
  {
   "namespace",                               /* name */
   dliteStringPtr,                            /* type */
   sizeof(char *),                            /* size */
   0,                                         /* ndims */
   NULL,                                      /* dims */
   NULL,                                      /* unit */
   NULL,                                      /* iri */
   "Schema namespace."                        /* description */
  },
  {
   "description",                             /* name */
   dliteStringPtr,                            /* type */
   sizeof(char *),                            /* size */
   0,                                         /* ndims */
   NULL,                                      /* dims */
   NULL,                                      /* unit */
   NULL,                                      /* iri */
   "Description of schema."                   /* description */
  },
  {
   "dimensions",                              /* name */
   dliteDimension,                            /* type */
   sizeof(DLiteDimension),                    /* size */
   1,                                         /* ndims */
   basic_metadata_schema_prop_dimensions_dims,/* dims */
   NULL,                                      /* unit */
   NULL,                                      /* iri */
   "Schema dimensions."                       /* description */
  },
  {
   "properties",                              /* name */
   dliteProperty,                             /* type */
   sizeof(DLiteProperty),                     /* size */
   1,                                         /* ndims */
   basic_metadata_schema_prop_properties_dims,/* dims */
   NULL,                                      /* unit */
   NULL,                                      /* iri */
   "Schema properties."                       /* description */
  },
  {
   "relations",                               /* name */
   dliteRelation,                             /* type */
   sizeof(DLiteRelation),                     /* size */
   1,                                         /* ndims */
   basic_metadata_schema_prop_relations_dims, /* dims */
   NULL,                                      /* unit */
   NULL,                                      /* iri */
   "Schema relations."                        /* description */
  }
};
static struct _BasicMetadataSchema {
  /* -- header */
  DLiteMeta_HEAD
  /* -- length of each dimension */
  size_t ndimensions;
  size_t nproperties;
  size_t nrepations;
  /* -- value of each property */
  char *name;
  char *version;
  char *namespace;
  char *description;
  DLiteDimension *dimensions;
  DLiteProperty  *properties;
  DLiteRelation  *relations;
  /* -- value of each relation */
  /* -- array property dimension values */
  size_t __propdims[3];
  /* -- array of first property dimension  */
  size_t __propdiminds[7];
  /* -- array of memory offsets to each instance property */
  size_t __propoffsets[7];
} basic_metadata_schema = {
  /* -- header */
  "89cc72b5-1ced-54eb-815b-8fffc16c42d1",        /* uuid (corresponds to uri) */
  DLITE_BASIC_METADATA_SCHEMA,                   /* uri */
  1,                                             /* _refcount, never free */
  (DLiteMeta *)&basic_metadata_schema,           /* meta */
  NULL,                                          /* iri */

  3,                                             /* _ndimensions */
  7,                                             /* _nproperties */
  0,                                             /* _nrelations */

  basic_metadata_schema_dimensions,              /* _dimensions */
  basic_metadata_schema_properties,              /* _properties */
  NULL,                                          /* _relations */

  0,                                             /* _headersize */
  NULL,                                          /* _init */
  NULL,                                          /* _deinit */

  3,                                             /* _npropdims */
  (size_t *)basic_metadata_schema.__propdiminds, /* _propdiminds */

  offsetof(struct _BasicMetadataSchema, ndimensions),  /* _dimoffset */
  (size_t *)basic_metadata_schema.__propoffsets,       /* _propoffsets */
  offsetof(struct _BasicMetadataSchema, relations),    /* _reloffset */
  offsetof(struct _BasicMetadataSchema, __propdims),   /* _propdimsoffset */
  offsetof(struct _BasicMetadataSchema, __propdiminds),/* _propdimindsoffset */
  /* -- length of each dimention */
  3,                                             /* ndimensions */
  7,                                             /* nproperties */
  0,                                             /* nrelations */
  /* -- value of each property */
  "BasicMetadataSchema",                         /* name */
  "0.1",                                         /* version */
  "http://meta.sintef.no",                       /* namespace */
  "Meta-metadata description an entity.",        /* description */
  basic_metadata_schema_dimensions,              /* dimensions */
  basic_metadata_schema_properties,              /* properties */
  NULL,                                          /* relations */
  /* -- value of each relation */
  /* -- array property dimension values */
  {3, 7, 0},                                     /* __propdims */
  /* -- array of first property dimension  */
  {0, 0, 0, 0, 0, 1, 2},                         /* __propdiminds */
  /* -- array of memory offsets to each instance property */
  {                                              /* __propoffsets */
    offsetof(struct _BasicMetadataSchema, name),
    offsetof(struct _BasicMetadataSchema, version),
    offsetof(struct _BasicMetadataSchema, namespace),
    offsetof(struct _BasicMetadataSchema, description),
    offsetof(struct _BasicMetadataSchema, dimensions),
    offsetof(struct _BasicMetadataSchema, properties),
    offsetof(struct _BasicMetadataSchema, relations)
  }
};



/***********************************************************
 * entity_schema
 ***********************************************************/
static DLiteDimension entity_schema_dimensions[] = {
  {"ndimensions", "Number of dimensions."},
  {"nproperties", "Number of properties."}
};
static char *entity_schema_prop_dimensions_dims[] = {"ndimensions"};
static char *entity_schema_prop_properties_dims[] = {"nproperties"};
static DLiteProperty entity_schema_properties[] = {
  {
   "name",                                    /* name */
   dliteStringPtr,                            /* type */
   sizeof(char *),                            /* size */
   0,                                         /* ndims */
   NULL,                                      /* dims */
   NULL,                                      /* unit */
   NULL,                                      /* iri */
   "Entity name."                             /* description */
  },
  {
   "version",                                 /* name */
   dliteStringPtr,                            /* type */
   sizeof(char *),                            /* size */
   0,                                         /* ndims */
   NULL,                                      /* dims */
   NULL,                                      /* unit */
   NULL,                                      /* iri */
   "Entity version."                          /* description */
  },
  {
   "namespace",                               /* name */
   dliteStringPtr,                            /* type */
   sizeof(char *),                            /* size */
   0,                                         /* ndims */
   NULL,                                      /* dims */
   NULL,                                      /* unit */
   NULL,                                      /* iri */
   "Entity namespace."                        /* description */
  },
  {
   "description",                             /* name */
   dliteStringPtr,                            /* type */
   sizeof(char *),                            /* size */
   0,                                         /* ndims */
   NULL,                                      /* dims */
   NULL,                                      /* unit */
   NULL,                                      /* iri */
   "Description of entity."                   /* description */
  },
  {
   "dimensions",                              /* name */
   dliteDimension,                            /* type */
   sizeof(DLiteDimension),                    /* size */
   1,                                         /* ndims */
   entity_schema_prop_dimensions_dims,        /* dims */
   NULL,                                      /* unit */
   NULL,                                      /* iri */
   "Entity dimensions."                       /* description */
  },
  {
   "properties",                              /* name */
   dliteProperty,                             /* type */
   sizeof(DLiteProperty),                     /* size */
   1,                                         /* ndims */
   entity_schema_prop_properties_dims,        /* dims */
   NULL,                                      /* unit */
   NULL,                                      /* iri */
   "Entity properties."                       /* description */
  }
};
static struct _EntitySchema {
  /* -- header */
  DLiteMeta_HEAD
  /* -- length of each dimension */
  size_t ndimensions;
  size_t nproperties;
  size_t nrelations;
  /* -- value of each property */
  char *name;
  char *version;
  char *namespace;
  char *description;
  DLiteDimension *dimensions;
  DLiteProperty  *properties;
  DLiteRelation  *relation;
  /* -- value of each relation */
  /* -- array property dimension values */
  size_t __propdims[2];
  /* -- array of first property dimension  */
  size_t __propdiminds[6];
  /* -- array of memory offsets to each instance property */
  size_t __propoffsets[6];
} entity_schema = {
  /* -- header */
  "57742a73-ba65-5797-aebf-c1a270c4d02b",     /* uuid (corresponds to uri) */
  DLITE_ENTITY_SCHEMA,                        /* uri */
  1,                                          /* _refcount, never free */
  (DLiteMeta *)&basic_metadata_schema,        /* meta */
  NULL,                                       /* iri */

  2,                                          /* _ndimensions */
  6,                                          /* _nproperties */
  0,                                          /* _nrelations */

  entity_schema_dimensions,                   /* _dimensions */
  entity_schema_properties,                   /* _properties */
  NULL,                                       /* _relations */

  0,                                          /* _headersize */
  NULL,                                       /* _init */
  NULL,                                       /* _deinit */

  0,                                          /* _npropdims */
  NULL,                                       /* _propdiminds */

  0,                                          /* _dimoffset */
  NULL,                                       /* _propoffsets */
  0,                                          /* _reloffset */
  0,                                          /* _propdimsoffset */
  0,                                          /* _propdimindsoffset */
  /* -- length of each dimention */
  2,                                          /* ndimensions */
  6,                                          /* nproperties */
  0,                                          /* nrelations */
  /* -- value of each property */
  "EntitySchema",                             /* name */
  "0.3",                                      /* version */
  "http://meta.sintef.no",                    /* namespace */
  "Meta-metadata description an entity.",     /* description */
  entity_schema_dimensions,                   /* dimensions */
  entity_schema_properties,                   /* properties */
  NULL,                                       /* relations */
  /* -- value of each relation */
  /* -- array property dimension values */
  {0, 0},                                     /* __propdims */
  /* -- array of first property dimension */
  {0, 0, 0, 0, 0, 0},                         /* __propdiminds */
  /* -- array of memory offsets to each instance property */
  {0, 0, 0, 0, 0, 0}                          /* __propoffsets */
};



/**************************************************************
 * collection_schema
 **************************************************************/

static DLiteDimension collection_schema_dimensions[] = {
  //{"ndimensions", "Number of common dimmensions."},
  //{"ninstances",  "Number of instances added to the collection."},
  //{"ndim_maps",   "Number of dimension maps."},
  {"nrelations",  "Number of relations."},
};
static char *collection_schema_prop_relations_dims[] = {"nrelations"};
static DLiteProperty collection_schema_properties[] = {
  {
  "relations",                               /* name */
  dliteRelation,                             /* type */
  sizeof(DLiteRelation),                     /* size */
  1,                                         /* ndims */
  collection_schema_prop_relations_dims,     /* dims */
  NULL,                                      /* unit */
  NULL,                                      /* iri */
  "Array of relations (subject, predicate, "
  "object, relation-id)."                    /* description */
  }
};
static struct _CollectionSchema {
  /* -- header */
  DLiteMeta_HEAD
  /* -- length of each dimension */
  size_t ndimensions;
  size_t nproperties;
  size_t nrelations;
  /* -- value of each property */
  char *name;
  char *version;
  char *namespace;
  char *description;
  DLiteDimension *dimensions;
  DLiteProperty  *properties;
  DLiteRelation  *relations;
  /* -- value of each relation */
  /* -- array property dimension values */
  size_t __propdims[1];
  /* -- array of first property dimension  */
  size_t __propdiminds[1];
  /* -- array of memory offsets to each instance property */
  size_t __propoffsets[1];
} collection_schema = {
  /* -- header */
  "a2e66e0e-d733-5067-b987-6b5e5d54fb12",        /* uuid (corresponds to uri) */
  DLITE_COLLECTION_SCHEMA,                       /* uri */
  1,                                             /* _refcount, never free */
  (DLiteMeta *)&basic_metadata_schema,           /* meta */
  NULL,                                          /* iri */

  1,                                             /* _ndimensions */
  1,                                             /* _nproperties */
  0,                                             /* _nrelations */

  collection_schema_dimensions,                  /* _dimensions */
  collection_schema_properties,                  /* _properties */
  NULL,                                          /* _relations */

  offsetof(DLiteCollection, nrelations),         /* _headersize */
  dlite_collection_init,                         /* _init */
  dlite_collection_deinit,                       /* _deinit */

  0,                                             /* _npropdims */
  NULL,                                          /* _propdiminds */

  0,                                             /* _dimoffset */
  NULL,                                          /* _propoffsets */
  0,                                             /* _reloffset */
  0,                                             /* _propdimsoffset */
  0,                                             /* _propdimindsoffset */
  /* -- length of each dimention */
  1,                                             /* ndimensions */
  1,                                             /* nproperties */
  0,                                             /* nrelations */
  /* -- value of each property */
  "CollectionSchema",                            /* name */
  "0.1",                                         /* version */
  "http://meta.sintef.no",                       /* namespace */
  "Meta-metadata description a collection.",     /* description */
  collection_schema_dimensions,                  /* dimensions */
  collection_schema_properties,                  /* properties */
  NULL,                                          /* relations */
  /* -- value of each relation */
  /* -- array property dimension values */
  {0},                                           /* __propdims */
  /* -- array of first property dimension */
  {0},                                           /* __propdiminds */
  /* -- array of memory offsets to each instance property */
  {0}                                            /* __propoffsets */
};



/***********************************************************
 * transaction_schema
 ***********************************************************/
static DLiteDimension transaction_schema_dimensions[] = {
  {"ndimensions", "Number of dimensions."},
  {"nproperties", "Number of properties."}
};
static int transaction_schema_prop_dimensions_dims[] = {0};
static int transaction_schema_prop_properties_dims[] = {1};
static DLiteProperty transaction_schema_properties[] = {
  {
   "name",                                    /* name */
   dliteStringPtr,                            /* type */
   sizeof(char *),                            /* size */
   0,                                         /* ndims */
   NULL,                                      /* dims */
   NULL,                                      /* unit */
   "Transaction name."                        /* description */
  },
  {
   "version",                                 /* name */
   dliteStringPtr,                            /* type */
   sizeof(char *),                            /* size */
   0,                                         /* ndims */
   NULL,                                      /* dims */
   NULL,                                      /* unit */
   "Transaction version."                     /* description */
  },
  {
   "namespace",                               /* name */
   dliteStringPtr,                            /* type */
   sizeof(char *),                            /* size */
   0,                                         /* ndims */
   NULL,                                      /* dims */
   NULL,                                      /* unit */
   "Transaction namespace."                   /* description */
  },
  {
   "parent_id",                               /* name */
   dliteStringPtr,                            /* type */
   sizeof(char *),                            /* size */
   0,                                         /* ndims */
   NULL,                                      /* dims */
   NULL,                                      /* unit */
   "Id of parent transaction."                /* description */
  },
  {
   "parent_hash",                             /* name */
   dliteStringPtr,                            /* type */
   sizeof(char *),                            /* size */
   0,                                         /* ndims */
   NULL,                                      /* dims */
   NULL,                                      /* unit */
   "Hash value of parent transaction."        /* description */
  },
  {
   "description",                             /* name */
   dliteStringPtr,                            /* type */
   sizeof(char *),                            /* size */
   0,                                         /* ndims */
   NULL,                                      /* dims */
   NULL,                                      /* unit */
   "Description of transaction."              /* description */
  },
  {
   "dimensions",                              /* name */
   dliteDimension,                            /* type */
   sizeof(DLiteDimension),                    /* size */
   1,                                         /* ndims */
   transaction_schema_prop_dimensions_dims,   /* dims */
   NULL,                                      /* unit */
   "Transaction dimensions."                  /* description */
  },
  {
   "properties",                              /* name */
   dliteProperty,                             /* type */
   sizeof(DLiteProperty),                     /* size */
   1,                                         /* ndims */
   transaction_schema_prop_properties_dims,   /* dims */
   NULL,                                      /* unit */
   "Transaction properties."                  /* description */
  }
};
static struct _TransactionSchema {
  /* -- header */
  DLiteMeta_HEAD
  /* -- length of each dimension */
  size_t ndims;
  size_t nprops;
  size_t nrels;
  /* -- value of each property */
  char *schema_name;
  char *schema_version;
  char *schema_namespace;
  char *schema_description;
  DLiteDimension *schema_dimensions;
  DLiteProperty  *schema_properties;
  DLiteRelation  *schema_relation;
  /* -- value of each relation */
  /* -- array of memory offsets to each instance property */
  size_t offsets[8];
} transaction_schema = {
  /* -- header */
  "dd4a20a7-a110-561b-9710-90cccdb4d9d6",     /* uuid (corresponds to uri) */
  DLITE_TRANSACTION_SCHEMA,                   /* uri */
  1,                                          /* refcount, never free */
  (DLiteMeta *)&basic_metadata_schema,        /* meta */

  2,                                          /* ndimensions */
  8,                                          /* nproperties */
  0,                                          /* nrelations */

  transaction_schema_dimensions,              /* dimensions */
  transaction_schema_properties,              /* properties */
  NULL,                                       /* relations */

  0,                                          /* headersize */
  dlite_transaction_init,                     /* init */
  dlite_transaction_deinit,                   /* deinit */

  0,                                          /* dimoffset */
  NULL,                                       /* propoffsets */
  0,                                          /* reloffset */
  0,                                          /* pooffset */
  /* -- length of each dimention */
  2,                                          /* ndims */
  8,                                          /* nprops */
  0,                                          /* nrels */
  /* -- value of each property */
  "TransactionSchema",                        /* schema_name */
  "0.1",                                      /* schema_version */
  "http://meta.sintef.no",                    /* schema_namespace */
  "Meta-metadata description of transaction.",/* schema_description */
  transaction_schema_dimensions,              /* schema_dimensions */
  transaction_schema_properties,              /* schema_properties */
  NULL,                                       /* schema_relations */
  /* -- value of each relation */
  /* -- array of memory offsets to each instance property */
  {0, 0, 0, 0, 0, 0, 0, 0}                    /* offsets */
};



/**************************************************************
 * Functions returning a pointer to above static schemas
 **************************************************************/
<<<<<<< HEAD
=======

/* Forward declaration */
int dlite_meta_init(DLiteMeta *meta);
>>>>>>> b77d8e53

const DLiteMeta *dlite_get_basic_metadata_schema()
{
  if (!basic_metadata_schema._headersize)
    dlite_meta_init((DLiteMeta *)&basic_metadata_schema);
  return (DLiteMeta *)&basic_metadata_schema;
}

const DLiteMeta *dlite_get_entity_schema()
{
  if (!entity_schema._headersize)
    dlite_meta_init((DLiteMeta *)&entity_schema);
  return (DLiteMeta *)&entity_schema;
}

const DLiteMeta *dlite_get_collection_schema()
{
  if (!collection_schema._headersize)
    dlite_meta_init((DLiteMeta *)&collection_schema);
  return (DLiteMeta *)&collection_schema;
}

const DLiteMeta *dlite_get_transaction_schema()
{
  return (DLiteMeta *)&transaction_schema;
}<|MERGE_RESOLUTION|>--- conflicted
+++ resolved
@@ -420,8 +420,8 @@
   {"ndimensions", "Number of dimensions."},
   {"nproperties", "Number of properties."}
 };
-static int transaction_schema_prop_dimensions_dims[] = {0};
-static int transaction_schema_prop_properties_dims[] = {1};
+static char *transaction_schema_prop_dimensions_dims[] = {"ndimensions"};
+static char *transaction_schema_prop_properties_dims[] = {"nproperties"};
 static DLiteProperty transaction_schema_properties[] = {
   {
    "name",                                    /* name */
@@ -430,6 +430,7 @@
    0,                                         /* ndims */
    NULL,                                      /* dims */
    NULL,                                      /* unit */
+   NULL,                                      /* iri */
    "Transaction name."                        /* description */
   },
   {
@@ -439,6 +440,7 @@
    0,                                         /* ndims */
    NULL,                                      /* dims */
    NULL,                                      /* unit */
+   NULL,                                      /* iri */
    "Transaction version."                     /* description */
   },
   {
@@ -448,6 +450,7 @@
    0,                                         /* ndims */
    NULL,                                      /* dims */
    NULL,                                      /* unit */
+   NULL,                                      /* iri */
    "Transaction namespace."                   /* description */
   },
   {
@@ -457,6 +460,7 @@
    0,                                         /* ndims */
    NULL,                                      /* dims */
    NULL,                                      /* unit */
+   NULL,                                      /* iri */
    "Id of parent transaction."                /* description */
   },
   {
@@ -466,6 +470,7 @@
    0,                                         /* ndims */
    NULL,                                      /* dims */
    NULL,                                      /* unit */
+   NULL,                                      /* iri */
    "Hash value of parent transaction."        /* description */
   },
   {
@@ -475,6 +480,7 @@
    0,                                         /* ndims */
    NULL,                                      /* dims */
    NULL,                                      /* unit */
+   NULL,                                      /* iri */
    "Description of transaction."              /* description */
   },
   {
@@ -484,6 +490,7 @@
    1,                                         /* ndims */
    transaction_schema_prop_dimensions_dims,   /* dims */
    NULL,                                      /* unit */
+   NULL,                                      /* iri */
    "Transaction dimensions."                  /* description */
   },
   {
@@ -493,6 +500,7 @@
    1,                                         /* ndims */
    transaction_schema_prop_properties_dims,   /* dims */
    NULL,                                      /* unit */
+   NULL,                                      /* iri */
    "Transaction properties."                  /* description */
   }
 };
@@ -500,58 +508,71 @@
   /* -- header */
   DLiteMeta_HEAD
   /* -- length of each dimension */
-  size_t ndims;
-  size_t nprops;
-  size_t nrels;
-  /* -- value of each property */
-  char *schema_name;
-  char *schema_version;
-  char *schema_namespace;
-  char *schema_description;
-  DLiteDimension *schema_dimensions;
-  DLiteProperty  *schema_properties;
-  DLiteRelation  *schema_relation;
-  /* -- value of each relation */
-  /* -- array of memory offsets to each instance property */
-  size_t offsets[8];
+  size_t ndimensions;
+  size_t nproperties;
+  size_t nrelations;
+  /* -- value of each property */
+  char *name;
+  char *version;
+  char *namespace;
+  char *description;
+  DLiteDimension *dimensions;
+  DLiteProperty  *properties;
+  DLiteRelation  *relation;
+  /* -- value of each relation */
+  /* -- array property dimension values */
+  size_t __propdims[2];
+  /* -- array of first property dimension  */
+  size_t __propdiminds[8];
+  /* -- array of memory offsets to each instance property */
+  size_t __propoffsets[8];
 } transaction_schema = {
   /* -- header */
   "dd4a20a7-a110-561b-9710-90cccdb4d9d6",     /* uuid (corresponds to uri) */
   DLITE_TRANSACTION_SCHEMA,                   /* uri */
   1,                                          /* refcount, never free */
   (DLiteMeta *)&basic_metadata_schema,        /* meta */
-
+  NULL,                                       /* iri */
+
+  2,                                          /* _ndimensions */
+  8,                                          /* _nproperties */
+  0,                                          /* _nrelations */
+
+  transaction_schema_dimensions,              /* _dimensions */
+  transaction_schema_properties,              /* _properties */
+  NULL,                                       /* _relations */
+
+  0,                                          /* _headersize */
+  dlite_transaction_init,                     /* _init */
+  dlite_transaction_deinit,                   /* _deinit */
+
+  0,                                          /* _npropdims */
+  NULL,                                       /* _propdiminds */
+
+  0,                                          /* _dimoffset */
+  NULL,                                       /* _propoffsets */
+  0,                                          /* _reloffset */
+  0,                                          /* _propdimofset */
+  0,                                          /* _propdimindsofset */
+  /* -- length of each dimention */
   2,                                          /* ndimensions */
   8,                                          /* nproperties */
   0,                                          /* nrelations */
-
+  /* -- value of each property */
+  "TransactionSchema",                        /* name */
+  "0.1",                                      /* version */
+  "http://meta.sintef.no",                    /* namespace */
+  "Meta-metadata description of transaction.",/* description */
   transaction_schema_dimensions,              /* dimensions */
   transaction_schema_properties,              /* properties */
   NULL,                                       /* relations */
-
-  0,                                          /* headersize */
-  dlite_transaction_init,                     /* init */
-  dlite_transaction_deinit,                   /* deinit */
-
-  0,                                          /* dimoffset */
-  NULL,                                       /* propoffsets */
-  0,                                          /* reloffset */
-  0,                                          /* pooffset */
-  /* -- length of each dimention */
-  2,                                          /* ndims */
-  8,                                          /* nprops */
-  0,                                          /* nrels */
-  /* -- value of each property */
-  "TransactionSchema",                        /* schema_name */
-  "0.1",                                      /* schema_version */
-  "http://meta.sintef.no",                    /* schema_namespace */
-  "Meta-metadata description of transaction.",/* schema_description */
-  transaction_schema_dimensions,              /* schema_dimensions */
-  transaction_schema_properties,              /* schema_properties */
-  NULL,                                       /* schema_relations */
-  /* -- value of each relation */
-  /* -- array of memory offsets to each instance property */
-  {0, 0, 0, 0, 0, 0, 0, 0}                    /* offsets */
+  /* -- value of each relation */
+  /* -- array property dimension values */
+  {0, 0},                                     /* __propdims */
+  /* -- array of first property dimension */
+  {0, 0, 0, 0, 0, 0, 0, 0},                   /* __propdiminds */
+  /* -- array of memory offsets to each instance property */
+  {0, 0, 0, 0, 0, 0, 0, 0}                    /* __propoffsets */
 };
 
 
@@ -559,12 +580,9 @@
 /**************************************************************
  * Functions returning a pointer to above static schemas
  **************************************************************/
-<<<<<<< HEAD
-=======
 
 /* Forward declaration */
 int dlite_meta_init(DLiteMeta *meta);
->>>>>>> b77d8e53
 
 const DLiteMeta *dlite_get_basic_metadata_schema()
 {
