--- conflicted
+++ resolved
@@ -26,10 +26,7 @@
     ${dlite_SOURCE_DIR}/src/utils/fileutils.h
     ${dlite_SOURCE_DIR}/src/utils/globmatch.h
     ${dlite_SOURCE_DIR}/src/utils/map.h
-<<<<<<< HEAD
-=======
     ${dlite_SOURCE_DIR}/src/utils/plugin.h
->>>>>>> 3e661a3a
     ${dlite_SOURCE_DIR}/src/utils/strtob.h
     ${dlite_SOURCE_DIR}/src/utils/tgen.h
     ${dlite_SOURCE_DIR}/src/utils/tmpfileplus.h
@@ -50,12 +47,7 @@
     COMMAND ${CMAKE_COMMAND} -E copy ${dlite_SOURCE_DIR}/src/dlite-type.h html/src/dlite-type.h
     COMMAND ${CMAKE_COMMAND} -E copy ${dlite_SOURCE_DIR}/doc/SOFT-metadata-structure.png html/SOFT-metadata-structure.png
     DEPENDS ${dependencies}
-<<<<<<< HEAD
     BYPRODUCTS ${CMAKE_CURRENT_BINARY_DIR}/xml/index.xml
-=======
-    BYPRODUCTS
-      ${CMAKE_CURRENT_BINARY_DIR}/xml/index.xml
->>>>>>> 3e661a3a
     WORKING_DIRECTORY ${CMAKE_CURRENT_BINARY_DIR}
     COMMENT "Generating API documentation with Doxygen"
     VERBATIM
