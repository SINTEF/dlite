--- conflicted
+++ resolved
@@ -16,18 +16,13 @@
         """Opens `uri`.
 
         Supported options:
-<<<<<<< HEAD
         - mode : "a" | "r" | "w"
-=======
-        - mode : append | r | w
->>>>>>> 5a8c2314
             Valid values are:
             - a  Append to existing file or create new file (default)
             - r  Open existing file for read-only
             - w  Truncate existing file or create new file
         - soft7 : bool
             Whether to save using SOFT7 format.
-<<<<<<< HEAD
         - single : bool | "auto"
             Whether the input is assumed to be in single-entity form.
             The default (auto) will try to infer it automatically.
@@ -35,14 +30,8 @@
         self.options = Options(options, defaults='mode=a;soft7=true;single=auto')
         self.mode = dict(r='r', w='w', a='r+', append='r+')[self.options.mode]
         self.readable = True if 'r' in self.mode else False
-        self.writable = True if self.mode in ('w', 'r+') else False
+        self.writable = False if 'r' == self.mode else True
         self.generic = True
-=======
-        """
-        self.options = Options(options, defaults='mode=a;soft7=true')
-        self.mode = dict(r='r', w='w', a='r+', append='r+')[self.options.mode]
-        self.writable = False if 'r' in self.mode else True
->>>>>>> 5a8c2314
         self.uri = uri
         self.d = {}
         if self.mode in ('r', 'r+'):
@@ -61,14 +50,8 @@
 
     def load(self, id):
         """Loads `uuid` from current storage and return it as a new instance."""
-<<<<<<< HEAD
         return instance_from_dict(self.d, id, single=self.options.single,
                                   check_storages=False)
-=======
-        uuid = dlite.get_uuid(id)
-        #return instance_from_dict(self.d, id, single=self.options.single)
-        return instance_from_dict(self.d, id)
->>>>>>> 5a8c2314
 
     def save(self, inst):
         """Stores `inst` in current storage."""
