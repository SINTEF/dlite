--- conflicted
+++ resolved
@@ -14,6 +14,7 @@
 
 class yaml(dlite.DLiteStorageBase):
     """DLite storage plugin for YAML."""
+
     _pyyaml = pyyaml  # Keep a reference to pyyaml to have it during shutdown
 
     def open(self, uri: str, options=None):
@@ -30,11 +31,8 @@
             - `single`: Whether the input is assumed to be in single-entity form.
                   The default (`"auto"`) will try to infer it automatically.
         """
-        self.options = Options(
-            options, defaults="mode=a;soft7=true;single=auto"
-        )
-        self.mode = {"r": "r", "w": "w", "a": "r+", "append": "r+"}[
-            self.options.mode]
+        self.options = Options(options, defaults="mode=a;soft7=true;single=auto")
+        self.mode = {"r": "r", "w": "w", "a": "r+", "append": "r+"}[self.options.mode]
         self.readable = "r" in self.mode
         self.writable = "r" != self.mode
         self.generic = True
@@ -52,12 +50,7 @@
         """Flush cached data to storage."""
         if self.writable and not self.flushed:
             mode = (
-<<<<<<< HEAD
                 "w" if self.mode == "r+" and not os.path.exists(self.uri) else self.mode
-=======
-                "w" if self.mode == "r+" and not os.path.exists(self.uri)
-                else self.mode
->>>>>>> 313a2966
             )
             with open(self.uri, mode) as handle:
                 self._pyyaml.dump(
@@ -92,9 +85,7 @@
             inst: A DLite Instance to store in the storage.
 
         """
-        self._data[inst.uuid] = inst.asdict(
-            soft7=dlite.asbool(self.options.soft7)
-        )
+        self._data[inst.uuid] = inst.asdict(soft7=dlite.asbool(self.options.soft7))
         self.flushed = False
 
     def delete(self, uuid):
