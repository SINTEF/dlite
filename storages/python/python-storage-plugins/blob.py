--- conflicted
+++ resolved
@@ -23,13 +23,8 @@
         with open(self.uri, "rb") as f:
             content = f.read()
         meta = dlite.get_instance(metaid)
-<<<<<<< HEAD
-        inst = meta(shape=[len(content)])
-        inst.content = np.frombuffer(content, dtype='uint8')
-=======
-        inst = meta(dims=[len(content)])
+        inst = meta(dimensions=[len(content)])
         inst.content = np.frombuffer(content, dtype="uint8")
->>>>>>> 8799cebc
         return inst
 
     def save(self, inst):
