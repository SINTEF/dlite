"""A DLite storage plugin for BSON written in Python."""
import os
from typing import TYPE_CHECKING

import bson as pybson  # Must be pymongo.bson
<<<<<<< HEAD
=======

import dlite
>>>>>>> 9e524484
from dlite.options import Options
from dlite.utils import instance_from_dict

import dlite

if TYPE_CHECKING:  # pragma: no cover
    from typing import Generator, Optional


class bson(dlite.DLiteStorageBase):
    """DLite storage plugin for BSON."""

    def open(self, uri: str, options: "Optional[str]" = None) -> None:
        """Open `uri`.

        Parameters:
            uri: A fully resolved URI to the BSON file.
            options: Supported options:

                - `mode`: Mode for opening.
                  Valid values are:

                  - `a`: Append to existing file or create new file (default).
                  - `r`: Open existing file for read-only.
                  - `w`: Truncate existing file or create new file.

                - `soft7`: Whether to save using the SOFT7 format.

        After the options are passed, this method may set attribute
        ``writable`` to ``True`` if it is writable and to ``False`` otherwise.
        If ``writable`` is not set, it is assumed to be ``True``.

        The BSON data is translated to JSON.
        """
        self.options = Options(options, defaults="mode=a;soft7=true")
        self.mode = dict(r="rb", w="wb", a="rb+", append="rb+")[
            self.options.mode
        ]
        if self.mode == "rb" and not os.path.exists(uri):
            raise FileNotFoundError(f"Did not find URI {uri!r}")

        self.readable = "rb" in self.mode
        self.writable = "rb" != self.mode
        self.generic = True
        self.uri = uri
        self._data = {}
        if self.mode in ("rb", "rb+"):
            with open(uri, self.mode) as handle:
                bson_data = handle.read()

            if pybson.is_valid(bson_data):
                self._data = pybson.decode(bson_data)
                if not self._data:
                    raise EOFError(f"Failed to read BSON data from {uri!r}")
            else:
                raise EOFError(f"Invalid BSON data in source {uri!r}")

    def close(self) -> None:
        """Close this storage and write the data to file.

        Assumes the data to store is in JSON format.
        """
        if self.writable:
            if self.mode == "rb+" and not os.path.exists(self.uri):
                mode = "wb"
            else:
                mode = self.mode

            for uuid in self.queue():
                props = self._data[uuid]["properties"]
                if isinstance(props, dict):  # Metadata props is list
                    for key in props:
                        if isinstance(props[key], (bytearray, bytes)):
                            props[key] = props[key].hex()
                    self._data[uuid]["properties"] = props

            with open(self.uri, mode) as handle:
                handle.write(pybson.encode(self._data))

    def load(self, uuid: str) -> dlite.Instance:
        """Load `uuid` from current storage and return it as a new instance.

        Parameters:
            uuid: A UUID representing a DLite Instance to return from the RDF storage.

        Returns:
            A DLite Instance corresponding to the given UUID.

        """
        if uuid in self._data:
            return instance_from_dict(self._data[uuid])
        raise KeyError(f"Instance with ID {uuid!r} not found")

    def save(self, inst: dlite.Instance) -> None:
        """Store `inst` in the current storage.

        Parameters:
            inst: A DLite Instance to store in the BSON storage.

        """
        self._data[inst.uuid] = inst.asdict(
            soft7=dlite.asbool(self.options.soft7)
        )

    def queue(
        self, pattern: "Optional[str]" = None
    ) -> "Generator[str, None, None]":
        """Generator method that iterates over all UUIDs in the storage whose metadata
        URI matches global pattern.

        Parameters:
            pattern: A regular expression to filter the yielded UUIDs.

        Yields:
            DLite Instance UUIDs based on the `pattern` regular expression.
            If no `pattern` is given, all UUIDs are yielded from within the RDF
            storage.

        """
        for uuid, data in self._data.items():
            if pattern and dlite.globmatch(pattern, data["meta"]):
                continue
            yield uuid<|MERGE_RESOLUTION|>--- conflicted
+++ resolved
@@ -3,11 +3,6 @@
 from typing import TYPE_CHECKING
 
 import bson as pybson  # Must be pymongo.bson
-<<<<<<< HEAD
-=======
-
-import dlite
->>>>>>> 9e524484
 from dlite.options import Options
 from dlite.utils import instance_from_dict
 
