--- conflicted
+++ resolved
@@ -15,28 +15,22 @@
         """Open `uri`.
 
         Supported options:
-        - mode : append (default) | r | w
+        - mode : a | r | w
             Valid values are:
-            - append   Append to existing file or create new file
-            - r        Open existing file for read-only
-            - w        Truncate existing file or create new file
+            - a   Append to existing file or create new file (default)
+            - r   Open existing file for read-only
+            - w   Truncate existing file or create new file
         - soft7 : bool
             Whether to save using SOFT7 format.
 
-<<<<<<< HEAD
-<<<<<<< HEAD
         After the options are passed, this method may set attribute
         `writable` to True if it is writable and to False otherwise.
         If `writable` is not set, it is assumed to be True.
 
-=======
->>>>>>> master
-=======
->>>>>>> 5a8c2314
         The BSON data is translated to JSON.
         """
-        self.options = Options(options, defaults='mode=append;soft7=true')
-        self.mode = dict(r='rb', w='wb', append='rb+')[self.options.mode]
+        self.options = Options(options, defaults='mode=a;soft7=true')
+        self.mode = dict(r='rb', w='wb', a='rb+', append='rb+')[self.options.mode]
         if self.mode == 'rb' and not os.path.exists(uri):
             raise FileNotFoundError(f"Did not find URI '{uri}'")
         self.readable = True  if 'rb' in self.mode else False
