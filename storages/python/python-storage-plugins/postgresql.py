--- conflicted
+++ resolved
@@ -80,14 +80,7 @@
         print("  database:", opts.database)
         # print('  password:', opts.password)
         self.conn = psycopg2.connect(
-<<<<<<< HEAD
             host=uri, database=opts.database, user=opts.user, password=opts.password
-=======
-            host=uri,
-            database=opts.database,
-            user=opts.user,
-            password=opts.password,
->>>>>>> 9e524484
         )
 
         # Open a cursor to perform database operations
@@ -104,13 +97,7 @@
         q = sql.SQL("SELECT meta FROM uuidtable WHERE uuid = %s")
         self.cur.execute(q, [uuid])
         (metaid,) = self.cur.fetchone()
-<<<<<<< HEAD
         q = sql.SQL("SELECT * FROM {} WHERE uuid = %s").format(sql.Identifier(metaid))
-=======
-        q = sql.SQL("SELECT * FROM {} WHERE uuid = %s").format(
-            sql.Identifier(metaid)
-        )
->>>>>>> 9e524484
         self.cur.execute(q, [uuid])
         tokens = self.cur.fetchone()
         uuid_, uri, metaid_, dims = tokens[:4]
@@ -211,14 +198,7 @@
         """Creates the uuidtable - a table mapping all uuid's to their
         metadata uri."""
         q = sql.SQL(
-<<<<<<< HEAD
-            "CREATE TABLE uuidtable (" "uuid char(36) PRIMARY KEY, " "meta varchar" ");"
-=======
-            "CREATE TABLE uuidtable ("
-            "uuid char(36) PRIMARY KEY, "
-            "meta varchar"
-            ");"
->>>>>>> 9e524484
+            "CREATE TABLE uuidtable (uuid char(36) PRIMARY KEY, meta varchar);"
         )
         self.cur.execute(q)
         self.conn.commit()
@@ -228,12 +208,6 @@
         who's metadata URI matches glob pattern `pattern`."""
 
         if pattern:
-<<<<<<< HEAD
-            # Convert glob patter to PostgreSQL regular expression
-            regex = "^{}".format(fnmatch.translate(globex).replace("\\Z(?ms)", "$"))
-            q = sql.SQL("SELECT uuid from uuidtable WHERE uuid ~ %s;")
-            self.cur.execute(q, (regex,))
-=======
             # Convert glob pattern to Perl-compatible regular expression (PCRE)
             pcre = fnmatch.translate(pattern)
 
@@ -246,7 +220,6 @@
             # Use the ERE for pattern matching in the PostgreSQL query
             q = sql.SQL("SELECT uuid from uuidtable WHERE uuid ~ %s;")
             self.cur.execute(q, (ere,))
->>>>>>> 9e524484
         else:
             q = sql.SQL("SELECT uuid from uuidtable;")
             self.cur.execute(q)
