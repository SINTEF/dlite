"""Script to test the DLite plugin 'postgresql.py' in Python."""
import ast
import json
import sys
from pathlib import Path

sys.dont_write_bytecode = True
<<<<<<< HEAD
import psycopg2
=======
try:
    import psycopg2
except ImportError:
    sys.exit(44)
from psycopg2 import sql

import dlite
>>>>>>> 9e524484
from dlite.utils import instance_from_dict
from psycopg2 import sql
from run_python_storage_tests import print_test_exception

import dlite

if __name__ in ("__main__", "<run_path>"):
    thisfile = Path(__file__)
    print(f"Running Python test <{thisfile.name}>...")
    thisdir = thisfile.absolute().parent
    input_path = thisdir / "input"
    dlite_path = thisdir.parent.parent.parent
<<<<<<< HEAD
    plugin = thisdir.parent / "python-storage-plugins/postgresql.py"
=======
    plugin = thisdir.parent / 'python-storage-plugins/postgresql.py'
>>>>>>> 9e524484

    try:
        with open(plugin, "r") as orig:
            lines = orig.read().splitlines(keepends=True)
            # Alter the plugin methods open(), load(), save() and
            # close(), to use files for comparison, instead
            # of databases contained in a PostgreSQL server.
            # This removes the need for a server when running the test.
            #
            # The input comparisons are between JSON files and
            # PostgreSQL database dumps:
            # 1: 'test-entity.json' vs. '/input/test_meta.pgsql'
            # 2: 'test-data.json' vs. '/input/test_data.pgsql'
            #
            # The output comparisons are between SQL commands from the
            # save() method (that would have been executed on a server)
            # and text files containing the desired commands:
            # 1: '/input/postgresql_test_meta_save.txt'
            # 2: '/input/postgresql_test_data_save.txt'

<<<<<<< HEAD
            df = "    def "
            ind8 = "        "  # Indent of 8 spaces
            open_start = lines.index(df + "open(self, uri, options=None):\n")
            close_start = lines.index(df + "close(self):\n")
            load_start = lines.index(df + "load(self, uuid):\n")
            save_start = lines.index(df + "save(self, inst):\n")

            # open(): Don't connect to server - read 'uri' instead
            lines[open_start + 1] = ind8 + "self.data = open_pgsql(uri)\n"
            lines[open_start + 2] = ind8 + "self.d = {}\n"

            # close(): Don't disconnect from server - just pass
            lines[close_start + 1] = ind8 + "pass\n"
=======
            df = '    def '
            ind8 = '        ' # Indent of 8 spaces
            open_start = lines.index(df + 'open(self, uri, options=None):\n')
            close_start = lines.index(df + 'close(self):\n')
            load_start = lines.index(df + 'load(self, uuid):\n')
            save_start = lines.index(df + 'save(self, inst):\n')

            # open(): Don't connect to server - read 'uri' instead
            lines[open_start + 1] = ind8 + 'self.data = open_pgsql(uri)\n'
            lines[open_start + 2] = ind8 + 'self.d = {}\n'

            # close(): Don't disconnect from server - just pass
            lines[close_start + 1] = ind8 + 'pass\n'
>>>>>>> 9e524484

            # load(): Don't access server - read from self.data
            lines[load_start + 3] = (
                ind8
                + "self.d[uuid] = "
                + 'load_pgsql(self.data, uuid, ["L", "M", "N"])\n'
<<<<<<< HEAD
            )
            lines[load_start + 4] = ind8 + "return instance_from_dict(self.d[uuid])\n"
=======
            lines[load_start + 4] = ind8 \
                + 'return instance_from_dict(self.d[uuid])\n'
>>>>>>> 9e524484

            # save(): Don't write to database, but compare the writing
            # commands to the commands in the database dump file
            n = save_start + 2
            lines[n - 1] = ind8 + 'ret = {"uuid": inst.uuid}\n'
            while not lines[n].startswith(df + "table_exists"):
                lines[n] = lines[n].replace("self.conn", "#")
                lines[n] = lines[n].replace(
                    "self.cur.execute(", "ret = extract_exec_args(ret, "
                )
                if lines[n].startswith(ind8 + "if not self.table"):
                    lines[n] = "\n"
                    lines[n + 1] = "\n"
                n += 1
<<<<<<< HEAD
            lines[n - 1] = ind8 + "return ret\n"

            del lines[(load_start + 5) : (save_start - 1)]
            del lines[(close_start + 2) : (load_start - 1)]
            del lines[(open_start + 3) : (close_start - 1)]
            s = (
                "from test_postgresql_storage_python import open_pgsql, "
                + "load_pgsql, extract_exec_args\n"
                + str().join(lines)
            )
            s = s.replace("class postgresql", "class dlite_postgresql")
=======
            lines[n - 1] = ind8 + 'return ret\n'

            del lines[(load_start + 5):(save_start - 1)]
            del lines[(close_start + 2):(load_start - 1)]
            del lines[(open_start + 3):(close_start - 1)]
            s = 'from test_postgresql_storage_python import open_pgsql, ' \
                + 'load_pgsql, extract_exec_args\n' + str().join(lines)
            s = s.replace('class postgresql', 'class dlite_postgresql')
>>>>>>> 9e524484
        exec(s)

        # Load JSON metadata
        with open(dlite_path / "src/tests/test-entity.json", "r") as f:
            json_dict1 = json.load(f)
        json_dict1 = instance_from_dict(json_dict1).asdict()

        # Test loading PostgreSQL metadata
        postgresql_inst1 = dlite_postgresql()
        postgresql_inst1.open(input_path / "test_meta.pgsql")
        inst = postgresql_inst1.load("2b10c236-eb00-541a-901c-046c202e52fa")
        postgresql_dict = inst.asdict()
        if postgresql_dict == json_dict1:
            print("...Loading metadata ok!")
        else:
<<<<<<< HEAD
            raise ValueError("...Loading metadata failed!")
=======
            raise ValueError('...Loading metadata failed!')
>>>>>>> 9e524484

        # Test saving PostgreSQL metadata
        with open(input_path / "postgresql_test_meta_save.txt", "r") as f:
            sql_dict = ast.literal_eval(f.read())
        info = postgresql_inst1.save(inst)
        if info == sql_dict:
            print("...Saving metadata ok!")
        else:
<<<<<<< HEAD
            raise ValueError("...Saving metadata failed!")
=======
            raise ValueError('...Saving metadata failed!')
>>>>>>> 9e524484

        # Load JSON data
        with open(dlite_path / "src/tests/test-data.json", "r") as f:
            json_data = f.readlines()
        n = json_data.index('  "e076a856-e36e-5335-967e-2f2fd153c17d": {\n')
        json_dict1 = json.loads("{" + "".join(json_data[2 : (n - 1)]) + "}")
        json_dict1["uuid"] = "204b05b2-4c89-43f4-93db-fd1cb70f54ef"
        json_dict1 = instance_from_dict(json_dict1).asdict()
        json_dict2 = json.loads("{" + "".join(json_data[(n + 1) : -1]))
        json_dict2["uuid"] = "e076a856-e36e-5335-967e-2f2fd153c17d"
        json_dict2 = instance_from_dict(json_dict2).asdict()

        # Test loading PostgreSQL data
        postgresql_inst2 = dlite_postgresql()
        postgresql_inst2.open(input_path / "test_data.pgsql")
        inst1 = postgresql_inst2.load("204b05b2-4c89-43f4-93db-fd1cb70f54ef")
        postgresql_dict1 = inst1.asdict()
        inst2 = postgresql_inst2.load("e076a856-e36e-5335-967e-2f2fd153c17d")
        postgresql_dict2 = inst2.asdict()
        if postgresql_dict1 == json_dict1 and postgresql_dict2 == json_dict2:
            print("...Loading data ok!")
        else:
<<<<<<< HEAD
            raise ValueError("...Loading data failed!")
=======
            raise ValueError('...Loading data failed!')
>>>>>>> 9e524484

        # Test saving PostgreSQL data
        with open(input_path / "postgresql_test_data_save.txt", "r") as f:
            data = f.read()
            n = data.find('"}')
            sql_dict1 = ast.literal_eval(data[: (n + 2)])
            sql_dict2 = ast.literal_eval(data[(n + 2) :])
        info1 = postgresql_inst2.save(inst1)
        info2 = postgresql_inst2.save(inst2)
        if info1 == sql_dict1 and info2 == sql_dict2:
            print("...Saving data ok!")
        else:
<<<<<<< HEAD
            raise ValueError("...Saving data failed!")

        print(f"Test <{thisfile.name}> ran successfully")
=======
            raise ValueError('...Saving data failed!')

        print(f'Test <{thisfile.name}> ran successfully')
>>>>>>> 9e524484
    except Exception as err:
        if __name__ == "<run_path>":
            print_test_exception(err)
        else:
            raise
else:

    def open_pgsql(uri):
        with open(uri, "r") as f:
            return f.read()

    def load_pgsql(data, uuid, dims_keys=None):
        datalines = data.splitlines()

        # Look for meta value for the given uuid
        line = "COPY public.uuidtable (uuid, meta) FROM stdin;"
        n = datalines.index(line)
        for dataline in datalines[n:]:
            if dataline == "\.":
                raise KeyError(f"UUID '{uuid}' not found")
            elif dataline.startswith(uuid):
                meta = dataline.split("\t")[-1]
                line_start = 'COPY public."' + meta + '" ('
                break

        # Look for the line that starts with line_start
        keys = None
        for dataline in datalines:
            if dataline == "\.":
                raise ValueError(f"Values for UUID '{uuid}' not found")
            elif keys and dataline.startswith(uuid):
                values = dataline.split("\t")
                break
            elif dataline.startswith(line_start):
<<<<<<< HEAD
                keys = dataline[len(line_start) : -13].split(", ")
=======
                keys = dataline[len(line_start):-13].split(', ')
>>>>>>> 9e524484

        d = {keys[k]: values[k] for k in range(len(keys))}
        metadata = False
        if "dimensions" in d.keys():
            metadata = True
            dims_str = d["dimensions"]
            dims_str = dims_str.replace("{{", '[["')
            dims_str = dims_str.replace("}}", "]]")
            dims_str = dims_str.replace("},{", '],["')
            dims_str = dims_str.replace(',"', '","')
            dims = ast.literal_eval(dims_str)
            for dim in dims:
                dim = {"name": str(dim[0]), "description": str(dim[1])}
            d["dimensions"] = dims
        if "properties" in d.keys():
            metadata = True
            keys = {0: "name", 1: "type", 2: "dims", 3: "unit", 5: "description"}
            prop_str = d["properties"]
            prop_str = prop_str.replace('"', "")
            prop_str = prop_str.replace("{{", '[["')
            prop_str = prop_str.replace("}}", '"]]')
            prop_str = prop_str.replace(",", '","')
            prop_str = prop_str.replace('}","{', '"],["')
            prop = ast.literal_eval(prop_str)
            d["properties"] = []
            for n in range(len(prop)):
                d["properties"].append({})
                single_prop = prop[n]
                dims = None
                if single_prop[2] != "":
                    dims = single_prop[2:-3]
                    single_prop[2:-3] = [""]
                for m in range(len(single_prop)):
                    if single_prop[m] != "":
                        d["properties"][n][keys[m]] = single_prop[m]
                    elif m == 2 and dims:
<<<<<<< HEAD
                        d["properties"][n]["dims"] = dims
=======
                        d['properties'][n]['dims'] = dims
>>>>>>> 9e524484

        if metadata:
            del d["dims"]
        else:
            # Data instance
<<<<<<< HEAD
            if "uri" in d.keys() and d["uri"] == "\\N":
                del d["uri"]
=======
            if 'uri' in d.keys() and d['uri'] == '\\N':
                del d['uri']
>>>>>>> 9e524484

            # Identify types from meta
            line = 'CREATE TABLE public."' + meta + '" ('
            n = datalines.index(line) + 1
            type_str = "("
            for dataline in datalines[n:]:
                if dataline == ");":
                    break
                type_str = type_str + '"' + dataline.lstrip() + '"'
            type_str = type_str + ")"
            type_str = type_str.replace(',"', '",')
            types = ast.literal_eval(type_str)
            type_dict = {}
            for t in types:
                s = t.split(" ", 1)
                type_dict[s[0]] = s[1]

            # Check types (only those in test-entity.json, for now)
            prop = {}
            keep = {}
            for key in d:
                d[key] = d[key].replace("{", "[").replace("}", "]")
                if key == "dims":
                    dims_vals = ast.literal_eval(d[key])
                    keep["dimensions"] = {
                        dims_keys[k]: dims_vals[k] for k in range(len(dims_keys))
                    }
                    continue
                elif type_dict[key] == "integer":
                    d[key] = int(d[key])
                elif type_dict[key] == "double precision":
                    d[key] = float(d[key])
                elif type_dict[key].endswith("bytea"):
                    d[key] = d[key].lstrip("\\x")
                elif type_dict[key].endswith("[]"):
                    d[key] = ast.literal_eval(d[key])
                if key not in ("uuid", "uri", "meta"):
                    prop[key] = d[key]
                else:
                    keep[key] = d[key]
            d = keep
<<<<<<< HEAD
            d["properties"] = prop
=======
            d['properties'] = prop
>>>>>>> 9e524484

        return d

    def extract_exec_args(d, arg0, arg1):
        """Expected types:
        d: dict,
        arg0: psycopg2.sql.SQL,
        arg1: list.
        """
        d["arg" + str(len(d))] = str(arg0)
        return d<|MERGE_RESOLUTION|>--- conflicted
+++ resolved
@@ -5,22 +5,14 @@
 from pathlib import Path
 
 sys.dont_write_bytecode = True
-<<<<<<< HEAD
-import psycopg2
-=======
 try:
     import psycopg2
 except ImportError:
     sys.exit(44)
-from psycopg2 import sql
-
-import dlite
->>>>>>> 9e524484
+
 from dlite.utils import instance_from_dict
 from psycopg2 import sql
 from run_python_storage_tests import print_test_exception
-
-import dlite
 
 if __name__ in ("__main__", "<run_path>"):
     thisfile = Path(__file__)
@@ -28,11 +20,7 @@
     thisdir = thisfile.absolute().parent
     input_path = thisdir / "input"
     dlite_path = thisdir.parent.parent.parent
-<<<<<<< HEAD
-    plugin = thisdir.parent / "python-storage-plugins/postgresql.py"
-=======
-    plugin = thisdir.parent / 'python-storage-plugins/postgresql.py'
->>>>>>> 9e524484
+    plugin = thisdir.parent / "python-storage-plugins" / "postgresql.py"
 
     try:
         with open(plugin, "r") as orig:
@@ -53,7 +41,6 @@
             # 1: '/input/postgresql_test_meta_save.txt'
             # 2: '/input/postgresql_test_data_save.txt'
 
-<<<<<<< HEAD
             df = "    def "
             ind8 = "        "  # Indent of 8 spaces
             open_start = lines.index(df + "open(self, uri, options=None):\n")
@@ -67,34 +54,14 @@
 
             # close(): Don't disconnect from server - just pass
             lines[close_start + 1] = ind8 + "pass\n"
-=======
-            df = '    def '
-            ind8 = '        ' # Indent of 8 spaces
-            open_start = lines.index(df + 'open(self, uri, options=None):\n')
-            close_start = lines.index(df + 'close(self):\n')
-            load_start = lines.index(df + 'load(self, uuid):\n')
-            save_start = lines.index(df + 'save(self, inst):\n')
-
-            # open(): Don't connect to server - read 'uri' instead
-            lines[open_start + 1] = ind8 + 'self.data = open_pgsql(uri)\n'
-            lines[open_start + 2] = ind8 + 'self.d = {}\n'
-
-            # close(): Don't disconnect from server - just pass
-            lines[close_start + 1] = ind8 + 'pass\n'
->>>>>>> 9e524484
 
             # load(): Don't access server - read from self.data
             lines[load_start + 3] = (
                 ind8
                 + "self.d[uuid] = "
                 + 'load_pgsql(self.data, uuid, ["L", "M", "N"])\n'
-<<<<<<< HEAD
             )
             lines[load_start + 4] = ind8 + "return instance_from_dict(self.d[uuid])\n"
-=======
-            lines[load_start + 4] = ind8 \
-                + 'return instance_from_dict(self.d[uuid])\n'
->>>>>>> 9e524484
 
             # save(): Don't write to database, but compare the writing
             # commands to the commands in the database dump file
@@ -109,7 +76,6 @@
                     lines[n] = "\n"
                     lines[n + 1] = "\n"
                 n += 1
-<<<<<<< HEAD
             lines[n - 1] = ind8 + "return ret\n"
 
             del lines[(load_start + 5) : (save_start - 1)]
@@ -121,16 +87,6 @@
                 + str().join(lines)
             )
             s = s.replace("class postgresql", "class dlite_postgresql")
-=======
-            lines[n - 1] = ind8 + 'return ret\n'
-
-            del lines[(load_start + 5):(save_start - 1)]
-            del lines[(close_start + 2):(load_start - 1)]
-            del lines[(open_start + 3):(close_start - 1)]
-            s = 'from test_postgresql_storage_python import open_pgsql, ' \
-                + 'load_pgsql, extract_exec_args\n' + str().join(lines)
-            s = s.replace('class postgresql', 'class dlite_postgresql')
->>>>>>> 9e524484
         exec(s)
 
         # Load JSON metadata
@@ -146,11 +102,7 @@
         if postgresql_dict == json_dict1:
             print("...Loading metadata ok!")
         else:
-<<<<<<< HEAD
             raise ValueError("...Loading metadata failed!")
-=======
-            raise ValueError('...Loading metadata failed!')
->>>>>>> 9e524484
 
         # Test saving PostgreSQL metadata
         with open(input_path / "postgresql_test_meta_save.txt", "r") as f:
@@ -159,11 +111,7 @@
         if info == sql_dict:
             print("...Saving metadata ok!")
         else:
-<<<<<<< HEAD
             raise ValueError("...Saving metadata failed!")
-=======
-            raise ValueError('...Saving metadata failed!')
->>>>>>> 9e524484
 
         # Load JSON data
         with open(dlite_path / "src/tests/test-data.json", "r") as f:
@@ -186,11 +134,7 @@
         if postgresql_dict1 == json_dict1 and postgresql_dict2 == json_dict2:
             print("...Loading data ok!")
         else:
-<<<<<<< HEAD
             raise ValueError("...Loading data failed!")
-=======
-            raise ValueError('...Loading data failed!')
->>>>>>> 9e524484
 
         # Test saving PostgreSQL data
         with open(input_path / "postgresql_test_data_save.txt", "r") as f:
@@ -203,15 +147,9 @@
         if info1 == sql_dict1 and info2 == sql_dict2:
             print("...Saving data ok!")
         else:
-<<<<<<< HEAD
             raise ValueError("...Saving data failed!")
 
         print(f"Test <{thisfile.name}> ran successfully")
-=======
-            raise ValueError('...Saving data failed!')
-
-        print(f'Test <{thisfile.name}> ran successfully')
->>>>>>> 9e524484
     except Exception as err:
         if __name__ == "<run_path>":
             print_test_exception(err)
@@ -246,11 +184,7 @@
                 values = dataline.split("\t")
                 break
             elif dataline.startswith(line_start):
-<<<<<<< HEAD
                 keys = dataline[len(line_start) : -13].split(", ")
-=======
-                keys = dataline[len(line_start):-13].split(', ')
->>>>>>> 9e524484
 
         d = {keys[k]: values[k] for k in range(len(keys))}
         metadata = False
@@ -287,23 +221,14 @@
                     if single_prop[m] != "":
                         d["properties"][n][keys[m]] = single_prop[m]
                     elif m == 2 and dims:
-<<<<<<< HEAD
                         d["properties"][n]["dims"] = dims
-=======
-                        d['properties'][n]['dims'] = dims
->>>>>>> 9e524484
 
         if metadata:
             del d["dims"]
         else:
             # Data instance
-<<<<<<< HEAD
             if "uri" in d.keys() and d["uri"] == "\\N":
                 del d["uri"]
-=======
-            if 'uri' in d.keys() and d['uri'] == '\\N':
-                del d['uri']
->>>>>>> 9e524484
 
             # Identify types from meta
             line = 'CREATE TABLE public."' + meta + '" ('
@@ -345,11 +270,7 @@
                 else:
                     keep[key] = d[key]
             d = keep
-<<<<<<< HEAD
             d["properties"] = prop
-=======
-            d['properties'] = prop
->>>>>>> 9e524484
 
         return d
 
