--- conflicted
+++ resolved
@@ -328,23 +328,6 @@
   errno = 0;
 
   /* find instance and metadata UUIDs */
-<<<<<<< HEAD
-  triplestore_init_state(ts, &state);
-  while ((t2 = triplestore_find(&state, pid, _P ":hasMeta", NULL, NULL))) {
-    if (t) FAIL1("ID must be provided if storage holds "
-                 "more than one instance: %s", s->location);
-    t = t2;
-  }
-  triplestore_deinit_state(&state);
-  if (t) {
-    dlite_get_uuid(muuid, t->o);
-  } else {
-    triplestore_init_state(ts, &state);
-    while ((t2 = triplestore_find(&state, pid, _P ":hasURI", NULL, NULL))) {
-      if (t) FAIL1("ID must be provided if storage holds "
-                   "more than one instance: %s", s->location);
-      t = t2;
-=======
   if (id) {
     dlite_get_uuid(uuid, id);
     pid = (s->base_uri) ? aprintf("%s:%s", s->base_uri, uuid) : NULL;
@@ -359,7 +342,6 @@
     if ((t = triplestore_find(&state, NULL, _P ":hasMeta", NULL, NULL))) {
       pid = strdup(t->s);
       dlite_get_uuid(muuid, t->o);
->>>>>>> 912ac74b
     }
     t2 = triplestore_find(&state, NULL, _P ":hasMeta", NULL, NULL);
     triplestore_deinit_state(&state);
@@ -424,10 +406,7 @@
   if (dlite_instance_is_meta(inst)) dlite_meta_init((DLiteMeta *)inst);
 
   n = 0;
-<<<<<<< HEAD
-=======
   triplestore_init_state(ts, &state);
->>>>>>> 912ac74b
   while ((t = triplestore_find(&state, pid, _P ":hasPropertyValue", NULL,
                                NULL))) {
     /* -- read property values */
