--- conflicted
+++ resolved
@@ -26,11 +26,7 @@
 
 MU_TEST(test_get_instance_from_in_memory_store)
 {
-<<<<<<< HEAD
-    char* filename = STRINGIFY(DLITE_ROOT) "/src/tests/test-data.json";
-=======
     char *filename = STRINGIFY(DLITE_ROOT) "/src/tests/test-data.json";
->>>>>>> 6b1a98c4
     DLiteStorage *s = NULL;
     DLiteInstance *inst1, *inst0, *stat = NULL;
     int r, i;
@@ -62,22 +58,15 @@
     // Show all ids in istore
     int n;
     uuids = dlite_istore_get_uuids(&n);
-    for (i = 0; i < n; i++) {
-        printf("%d: %s\n", i, uuids[i]);
-        free(uuids[i]);
-    }
-<<<<<<< HEAD
-=======
+    for (i = 0; i < n; i++)
+      printf("%d: %s\n", i, uuids[i]);
+    mu_assert_int_eq(5, n);
+
     for (i = 0; i < n; i++) free(uuids[i]);
->>>>>>> 6b1a98c4
     free(uuids);
-    mu_assert_int_eq(5, n);
 
     dlite_instance_decref(inst0);
-<<<<<<< HEAD
-=======
     dlite_instance_decref(inst1);
->>>>>>> 6b1a98c4
 }
 
 MU_TEST(test_remove_last_instance)
@@ -134,13 +123,8 @@
 
   DLiteInstance *inst2 = dlite_instance_load_url(url);
   mu_check(inst2);
-<<<<<<< HEAD
-  stat = dlite_instance_decref(inst2);
-  mu_assert_int_eq(1, stat);  // store
-=======
   mu_assert_int_eq(2, inst2->_refcount);  // store + meta
   dlite_instance_decref(inst2);
->>>>>>> 6b1a98c4
   dlite_instance_decref(inst2);
 }
 
@@ -152,13 +136,8 @@
 
   DLiteInstance *inst2 = dlite_instance_load_url(url);
   mu_check(inst2);
-<<<<<<< HEAD
-  stat = dlite_instance_decref(inst2);
-  mu_assert_int_eq(1, stat);  // store
-=======
   mu_assert_int_eq(2, inst2->_refcount);  // store + meta
   dlite_instance_decref(inst2);
->>>>>>> 6b1a98c4
   dlite_instance_decref(inst2);
 }
 
@@ -245,10 +224,6 @@
     DLiteInstance *inst2 = dlite_instance_load(s, uuid);
     mu_check(inst2);
     dlite_json_print(inst2);
-<<<<<<< HEAD
-    printf("refcount=%d\n", inst2->_refcount);
-=======
->>>>>>> 6b1a98c4
     dlite_instance_decref(inst2);
     n++;
   }
@@ -261,16 +236,6 @@
   mu_assert_int_eq(0, r);
 }
 
-
-MU_TEST(test_free)
-{
-  DLiteInstance *inst2 =
-    dlite_instance_get("204b05b2-4c89-43f4-93db-fd1cb70f54ef");
-  mu_check(inst2);
-  mu_assert_int_eq(2, inst2->_refcount);
-  dlite_instance_decref(inst2);
-  dlite_instance_decref(inst2);
-}
 
 
 
@@ -289,7 +254,6 @@
   MU_RUN_TEST(test_write);
   MU_RUN_TEST(test_append);
   MU_RUN_TEST(test_iter);
-  MU_RUN_TEST(test_free);
 }
 
 
