--- conflicted
+++ resolved
@@ -17,12 +17,6 @@
   ${dlite-src_SOURCE_DIR}
   ${dlite-src_BINARY_DIR}
   )
-<<<<<<< HEAD
-=======
-if(JANSSON_DEPENDENCIES)
-  add_dependencies(dlite-plugins-json ${JANSSON_DEPENDENCIES})
-endif()
->>>>>>> b548f6f2
 set_target_properties(dlite-plugins-json PROPERTIES
   WINDOWS_EXPORT_ALL_SYMBOLS ON
   BUILD_RPATH "$ORIGIN/../../../"       # library is in ./dlite/share/dlite/storage-plugins, find libdlite-pyembed.so, libdlite.so, libdlite-utils.so in ./dlite
@@ -45,10 +39,5 @@
   DESTINATION ${DLITE_STORAGE_PLUGIN_DIRS}
 )
 
-install(
-  TARGETS dlite-plugins-json
-  LIBRARY DESTINATION lib
-)
-
 # tests
 add_subdirectory(tests)