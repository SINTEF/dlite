# -*- Mode: Dockerfile -*-
# Dockerfile for building Python pypi package.  Going to be superseeded by
# Dockerfile-manylinux_x_y.template
#
# Usage:
#
# Copy this template file and replace:
# - `{{ TYPE }}` with a valid manylinux type, e.g., 2010 or 2014.
# - `{{ ARCH }}` with a valid arch, e.g., x86_64 or i686.
# Remove the `.template` suffix from the copy.
#
# Build:
#
#     docker build -t dlite-manylinux -f .github/docker/Dockerfile-manylinux .
#
# Run (for debugging):
#
#     docker run --rm -it \
#        --volume $PWD:/io \
#        --user $(id -u):$(id -g) \
#        dlite-manylinux \
#        /bin/bash
#

# Reference: https://github.com/pypa/manylinux#manylinux2014-centos-7-based
FROM quay.io/pypa/manylinux{{ TYPE }}_{{ ARCH }}:latest

ARG PY_MINORS="7 8 9 10 11 12"

{{ EXTRA_PRE }}

# Enable rpmfusion for additional packages
RUN \
  yum update -y && \
  yum localinstall -y --skip-broken \
    https://mirrors.rpmfusion.org/free/el/rpmfusion-free-release-$(rpm --eval %{centos_ver}).noarch.rpm \
    https://mirrors.rpmfusion.org/nonfree/el/rpmfusion-nonfree-release-$(rpm --eval %{centos_ver}).noarch.rpm && \
  yum install -y \
    redland-devel \
    rasqal-devel \
    swig \
    libcurl-devel \
    libxslt-devel \
    libxml2-devel && \
  # hdf5-devel is needed for building the hdf5 plugin
  yum install -y hdf5-devel || true && \
  # Unpack static libraries
  # It's necessary to be in /opt/_internal because the internal libraries
  # exist here.
  cd /opt/_internal && \
  tar -Jxvf static-libs-for-embedding-only.tar.xz && \
  # Install required Python packages
  mkdir -p /ci/pip_cache && \
  for minor in ${PY_MINORS}; do \
    which python3.${minor} || continue && \
    python3.${minor} -m pip install -U pip && \
    python3.${minor} -m pip install -U setuptools wheel && \
<<<<<<< HEAD
    python3.${minor} -m pip install -U --cache-dir /ci/pip_cache cmake oldest-supported-numpy && \
    python3.${minor} -m pip install --cache-dir /ci/pip_cache --prefer-binary -r /tmp/requirements_full.txt -r /tmp/requirements_dev.txt && \
    python3.${minor} -m pip list ; \
  done
=======
    python3.${minor} -m pip install -U --cache-dir /ci/pip_cache \
      cmake oldest-supported-numpy; \
  done && \
  rm -rf /ci/pip_cache
>>>>>>> 509732bc

{{ EXTRA_POST }}<|MERGE_RESOLUTION|>--- conflicted
+++ resolved
@@ -55,16 +55,9 @@
     which python3.${minor} || continue && \
     python3.${minor} -m pip install -U pip && \
     python3.${minor} -m pip install -U setuptools wheel && \
-<<<<<<< HEAD
-    python3.${minor} -m pip install -U --cache-dir /ci/pip_cache cmake oldest-supported-numpy && \
-    python3.${minor} -m pip install --cache-dir /ci/pip_cache --prefer-binary -r /tmp/requirements_full.txt -r /tmp/requirements_dev.txt && \
-    python3.${minor} -m pip list ; \
-  done
-=======
     python3.${minor} -m pip install -U --cache-dir /ci/pip_cache \
       cmake oldest-supported-numpy; \
   done && \
   rm -rf /ci/pip_cache
->>>>>>> 509732bc
 
 {{ EXTRA_POST }}