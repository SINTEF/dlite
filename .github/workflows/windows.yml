--- conflicted
+++ resolved
@@ -58,8 +58,4 @@
 
     - name: Test
       run: ctest -C Release
-<<<<<<< HEAD
-      working-directory: build
-=======
-      working-directory: build
->>>>>>> fda502f6
+      working-directory: build