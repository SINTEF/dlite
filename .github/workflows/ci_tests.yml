name: CI tests

# This CI builds DLite and runs (almost) all tests.
#
# The following plugins are not tested here, since they depend on an external service:
#
# Protocol plugins:
#   - sftp
#
# Storage plugins:
#   - postgresql
#   - mongodb
#   - redis
#
# Please remember to update respective plugin docstring if this list changes.
#

# TODO: Split jobs from configure, then build, then package, install etc
# TODO: Windows builds: Native using VS (MSVCRT & UCRT libraries), Native using VS plus Anaconda, MingW, CYGWIN, Cross compiled with MingW on Ubuntu, Cross compiled on ? as 32bit (i686)?
on:
  push:

jobs:
  build:
    name: ${{ matrix.os }}-${{ matrix.subsystem }}-py${{ matrix.python-version }}
    runs-on: ${{ matrix.os }}
    defaults:
      run:
        shell: ${{ matrix.subsystem == 'none' && 'bash' || 'msys2 {0}' }}
    strategy:
      fail-fast: false
      matrix:
        os: [ubuntu-latest, macos-latest, windows-latest]
        python-version: ["3.10"]
        subsystem: [none]
        include:
          - os: ubuntu-latest
            python-version: "3.8"
            subsystem: none
          - os: ubuntu-latest
            python-version: "3.13"
            subsystem: none
          - os: windows-latest
            python-version: "3.10"
            subsystem: none
          - os: windows-latest
            subsystem: mingw

    steps:
      - name: Setup MSYS2
        id: msys2
        if: ${{ matrix.subsystem == 'mingw' }}
        uses: msys2/setup-msys2@v2
        with:
          msystem: MINGW64
          update: true
          release: false
          path-type: inherit
          pacboy: >-
            python:p
            python-pip:p
            python-argon2_cffi:p
            python-cffi:p
            python-numpy:p
            python-rdflib:p
            python-yaml:p
            python-pandas:p
            python-pyarrow:p
            python-paramiko:p
            python-pydantic-core:p
<<<<<<< HEAD
            python-rdflib:p
            python-yaml:p
            python-scikit-image:p
=======
>>>>>>> 5ef3d41f
            cmake:p
            gcc:p
            hdf5:p
            swig:p
            libxml2:p
            libxslt:p

      - name: Checkout repository
        uses: actions/checkout@v4

      - name: Setup Python ${{ matrix.python-version }}
        uses: actions/setup-python@v5
        if: ${{ matrix.subsystem != 'mingw' }}
        with:
          python-version: ${{ matrix.python-version }}


        # We do not install rdflib0-dev here, since we want to
        # DLite both with and without rdflib (Redland) support and the
        # case with rdflib is already covered by the ci_build_wheel
        # workflow for Linux systems.
      - name: Install ${{ matrix.os }} dependencies
        run: |
          if [[ ${{ matrix.os }} == ubuntu* ]] ;
          then
            APT_INSTALL=(
              libhdf5-dev
            )
            sudo apt-get update --fix-missing
            sudo apt-get install ${APT_INSTALL[@]}

          elif [[ ${{ matrix.os }} == macos* ]] ;
          then
            BREW_INSTALL=(
              hdf5
            )
            brew install --formula ${BREW_INSTALL[@]}

          fi


      - name: Install Python dependencies
        run: |
          # MinGW
          if [[ "${{ matrix.subsystem }}" != none ]] ;
          then
            which python3
            python3 --version

            # --system-site-packages allows the venv to use pacman installed packages
            # which won't compile on MinGW without patching. Some runner images have
            # a locked install requiring a venv.
            python3 -m venv --system-site-packages venv
            source venv/bin/activate

            # Due to the way packages are installed in both the base MinGW Python
            # install for compiled packages and the remaining platform independant
            # packages are installed to the venv, the paths Python uses get mixed
            # up, so we give a hint with the below env var. A ._pth file may work
            # instead. The env var __PYVENV_LAUNCHER__ should also work (and is better
            # documented).
            echo "PYTHONEXECUTABLE=$VIRTUAL_ENV/bin/python3.exe" >> $GITHUB_ENV

            # Need to ensure utf-8 mode on Windows
            echo "PYTHONIOENCODING=utf-8" >> $GITHUB_ENV
            echo "PYTHONUTF8=1" >> $GITHUB_ENV

            python3 -m pip install --upgrade pip
            python3 -m pip --version

            python3 -m pip install -c requirements_dev.txt setuptools wheel

            # requirements.txt is omitted as only contains numpy.
            # This needs to be and is installed by pacman.

            # Remove packages installed with pacman from requirements_full.txt
            sed -i -e '/PyYAML/d' -e '/pandas/d' -e '/pyarrow/d' -e '/paramiko/d' requirements_full.txt
            python3 -m pip install -r requirements_full.txt

            # Note: Uses MinGW versions of dev tools cmake and swig are used
            # for building instead. Thus requirements_dev.txt is not used.

          # Ubuntu and macOS
          elif [[ ${{ matrix.os }} == ubuntu* ]] || [[ ${{ matrix.os }} == macos* ]] ;
          then
            which python3
            python3 --version
            python3 -m pip --version
            python3 -m pip install --upgrade pip
            python3 -m pip install -r requirements.txt -r requirements_full.txt -r requirements_dev.txt

          # Windows
          elif [[ ${{ matrix.os }} == windows* ]] ;
          then
            which python3
            python3 --version

            # Need to ensure utf-8 mode on Windows
            echo "PYTHONIOENCODING=utf-8" >> $GITHUB_ENV
            echo "PYTHONUTF8=1" >> $GITHUB_ENV

            python3 -m pip install --upgrade pip
            python3 -m pip --version

            python3 -m pip install -r requirements.txt -r requirements_full.txt -r requirements_dev.txt

          fi


      - name: Check numpy
        run: |
          if [[ "${{ matrix.subsystem }}" != none ]] ;
          then
            source venv/bin/activate
          fi
          python3 -c 'import numpy as np; print(np.get_include())'


      - name: List installed Python packages
        run: |
          if [[ "${{ matrix.subsystem }}" != none ]] ;
          then
            source venv/bin/activate
          fi
          uname -a
          python --version
          pip freeze


      - name: Setup Fortran
        uses: fortran-lang/setup-fortran@v1
        id: setup-fortran
        if: ${{ startsWith(matrix.os, 'macos') }}
        with:
          compiler: gcc


      - name: Configure CMake
        env:
          DLITE_IMPORTSKIP_EXITCODE: 1
        run: |
          if [[ "${{ matrix.subsystem }}" != none ]] ;
          then
            source venv/bin/activate
            cmake -B build . \
              -DCMAKE_CONFIGURATION_TYPES:STRING=Release \
              -DFORCE_EXAMPLES=ON \
              -DWITH_FORTRAN=NO \
              -DPython3_FIND_STRATEGY=LOCATION \
              -DPython3_ROOT_DIR=$(python3 -c 'import sys; print(sys.exec_prefix)') \
              -G "MinGW Makefiles"

          elif [[ ${{ matrix.os }} == ubuntu* ]] || [[ ${{ matrix.os }} == macos* ]] ;
          then
            cmake -B build . \
              -DCMAKE_CONFIGURATION_TYPES:STRING=Release \
              -DFORCE_EXAMPLES=ON \
              -DWITH_FORTRAN=YES \
              -DPython3_FIND_STRATEGY=LOCATION \
              -DPython3_ROOT_DIR=$(python3 -c 'import sys; print(sys.exec_prefix)')

          elif [[ ${{ matrix.os }} == windows* ]] ;
          then
            cmake -B build . \
              -DCMAKE_CONFIGURATION_TYPES:STRING=Release \
              -DFORCE_EXAMPLES=ON \
              -DWITH_FORTRAN=NO \
              -DPython3_FIND_STRATEGY=LOCATION \
              -DPython3_ROOT_DIR=$(python3 -c 'import sys; print(sys.exec_prefix)') \
              -G "Visual Studio 17 2022" \
              -DCMAKE_VS_PLATFORM_TOOLSET_HOST_ARCHITECTURE=x64 \
              -A x64

          fi


      - name: Build
        working-directory: build
        run: |
          if [[ "${{ matrix.subsystem }}" != none ]] ;
          then
            source ../venv/bin/activate
          fi
          cmake --build . --config Release


      - name: Install
        working-directory: build
        run: |
          if [[ "${{ matrix.subsystem }}" != none ]] ;
          then
            source ../venv/bin/activate
          fi
          cmake --install . --config Release


      - name: Test
        env:
          DLITE_PYDEBUG: ""
        working-directory: build
        run: |
          if [[ "${{ matrix.subsystem }}" != none ]] ;
          then
            source ../venv/bin/activate
          fi
          ctest --build-config Release || ctest --build-config Release --rerun-failed --output-on-failure -V


      - name: Test with all behavior changes disabled
        env:
          DLITE_BEHAVIOR: OFF
        working-directory: build
        run: |
          if [[ "${{ matrix.subsystem }}" != none ]] ;
          then
            source ../venv/bin/activate
          fi
          ctest --build-config Release || ctest --build-config Release --rerun-failed --output-on-failure -V


      - name: Test with all behavior changes enabled
        env:
          DLITE_BEHAVIOR: ON
        working-directory: build
        run: |
          if [[ "${{ matrix.subsystem }}" != none ]] ;
          then
            source ../venv/bin/activate
          fi
          ctest --build-config Release || ctest --build-config Release --rerun-failed --output-on-failure -V


      - name: Build ${{ matrix.os }} wheel
        run: |
          if [[ "${{ matrix.subsystem }}" != none ]] ;
          then
            source venv/bin/activate
          fi
          python3 -m pip wheel -w dist ./python


      - name: Install Python package and test the installation
        run: |
          if [[ "${{ matrix.subsystem }}" != none ]] ;
          then
            source venv/bin/activate
          fi
          python3 -m pip install --user dist/*.whl
          python3 bindings/python/tests/__main__.py<|MERGE_RESOLUTION|>--- conflicted
+++ resolved
@@ -68,12 +68,9 @@
             python-pyarrow:p
             python-paramiko:p
             python-pydantic-core:p
-<<<<<<< HEAD
             python-rdflib:p
             python-yaml:p
             python-scikit-image:p
-=======
->>>>>>> 5ef3d41f
             cmake:p
             gcc:p
             hdf5:p
