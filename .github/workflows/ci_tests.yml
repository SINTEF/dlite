--- conflicted
+++ resolved
@@ -26,16 +26,9 @@
 
     - name: Install Python dependencies
       run: |
-<<<<<<< HEAD
         python3 -m pip install --upgrade pip
         python3 -m pip install -U setuptools wheel
-        python3 -m pip install -r requirements.txt -r requirements_dev.txt -r requirements_doc.txt
-=======
-        python3 -m pip install --upgrade pip -r requirements.txt
-        python3 -m pip install -r requirements_full.txt
-        python3 -m pip install -r requirements_dev.txt
-        python3 -m pip install -r requirements_doc.txt
->>>>>>> b4b37bc1
+        python3 -m pip install -r requirements.txt -r requirements_full.txt -r requirements_dev.txt -r requirements_doc.txt
 
     - name: Check numpy
       run: |
