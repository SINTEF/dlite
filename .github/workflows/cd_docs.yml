name: CD - Deploy documentation to GH Pages

on:
  push:
    branches: ["master"]
  pull_request:

  # Allows you to run this workflow manually from the Actions tab
  workflow_dispatch:

# Sets permissions of the GITHUB_TOKEN to allow deployment to GitHub Pages
permissions:
  contents: read
  pages: write
  id-token: write

# Allow one concurrent deployment
concurrency:
<<<<<<< HEAD
  group: "pages"
=======
  group: pages-${{ github.ref }}
>>>>>>> ff1047fb
  cancel-in-progress: true

env:
  ONTODOC_DIR: doc
  BUILD_DIR: tmp
  PUBLISH_DIR: pages

jobs:
  compile:
    runs-on: ubuntu-latest
    steps:
      - name: Checkout
        uses: actions/checkout@v4

      - name: Setup Python 3.10
        uses: actions/setup-python@v5
        with:
          python-version: "3.10"

      - name: Setup Pages
        uses: actions/configure-pages@v5

      - name: Install system dependencies
        run: |
          sudo apt-get update --fix-missing
          sudo apt-get install \
            libxml2-dev \
            libxslt-dev \
            libhdf5-dev \
            swig4.0 \
            doxygen \
            graphviz \
            python3 \
            python3-pip \
            python3-dev \
            python3-numpy \
            python3-yaml
          #python3 -m pip install psycopg2-binary==2.9.5

      - name: Available version of installed programs
        run: |
          python --version
          swig -version
          doxygen --version
          dot -V

      - name: Install Python dependencies
        run: |
          pip install --upgrade pip
          pip install -U setuptools wheel
          pip install -r requirements.txt -r requirements_doc.txt

      - name: Run CMAKE
        run: |
          mkdir -p build
          cd build
          Python3_ROOT=$(python3 -c 'import sys; print(sys.exec_prefix)') \
            CFLAGS='-Wno-missing-field-initializers' \
            cmake .. -DFORCE_EXAMPLES=ON -DWITH_DOC=ON

      - name: Run MakeFile
        run: make
        working-directory: build

      - name: Upload artifact
        uses: actions/upload-pages-artifact@v3
        with:
          path: 'build/doc/html/'

  deploy:
    if: github.event_name != 'pull_request'

    environment:
      name: github-pages
      url: ${{ steps.deployment.outputs.page_url }}

    runs-on: ubuntu-latest
    needs: compile

    steps:
      - name: Deploy to GitHub Pages
        id: deployment
        uses: actions/deploy-pages@v4<|MERGE_RESOLUTION|>--- conflicted
+++ resolved
@@ -16,11 +16,7 @@
 
 # Allow one concurrent deployment
 concurrency:
-<<<<<<< HEAD
-  group: "pages"
-=======
   group: pages-${{ github.ref }}
->>>>>>> ff1047fb
   cancel-in-progress: true
 
 env:
