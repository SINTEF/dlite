--- conflicted
+++ resolved
@@ -31,13 +31,6 @@
           - os: ubuntu-20.04
             system_type: ["musllinux", "_1_1"]
             arch: i686
-<<<<<<< HEAD
-            py_minors: 8,11  # Python 3.12 fails
-          - os: ubuntu-20.04
-            system_type: ["musllinux", "_1_2"]
-            arch: i686
-            py_minors: 8,12
-=======
             py_minors: 8,11
             # Python 3.12 fails since cibuildwheel still depends on distutils
             # for musllinux
@@ -45,7 +38,6 @@
             system_type: ["musllinux", "_1_2"]
             arch: i686
             py_minors: 8,11
->>>>>>> 23d90981
 
           # 64-bit linux
           - os: ubuntu-20.04
@@ -60,17 +52,6 @@
             system_type: ["manylinux", "_2_28"]
             arch: x86_64
             py_minors: 8,12
-<<<<<<< HEAD
-          # See issue #225: https://github.com/SINTEF/dlite/issues/225
-          - os: ubuntu-20.04
-            system_type: ["musllinux", "_1_1"]
-            arch: x86_64
-            py_minors: 8,12
-          - os: ubuntu-20.04
-            system_type: ["musllinux", "_1_2"]
-            arch: x86_64
-            py_minors: 8,12
-=======
             # Python 3.12 fails since cibuildwheel still depends on distutils
             # for musllinux
           - os: ubuntu-20.04
@@ -83,7 +64,6 @@
             system_type: ["musllinux", "_1_2"]
             arch: x86_64
             py_minors: 8,11
->>>>>>> 23d90981
 
           # See issue #220: https://github.com/SINTEF/dlite/issues/220
           # 32-bit Windows
