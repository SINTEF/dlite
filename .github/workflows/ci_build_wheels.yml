name: CI build wheels

on:
  pull_request:
    branches:
      - master
  workflow_dispatch:

env:
  container_registry: ghcr.io

jobs:
  build_wheels:
    name: Build wheels
    runs-on: ${{ matrix.os }}
    strategy:
      fail-fast: false
      matrix:
        include:

          # 64-bit manylinux
          - os: ubuntu-20.04
            system_type: ["manylinux", "_2_34"]
            arch: x86_64
            py_minors: 8,13
          #- os: ubuntu-20.04
          #  system_type: ["manylinux", "_2_28"]
          #  arch: x86_64
          #  py_minors: 8,12
          #- os: ubuntu-20.04
          #  system_type: ["manylinux", "2014"]
          #  arch: x86_64
          #  py_minors: 8,12
          #- os: ubuntu-20.04
          #  system_type: ["manylinux", "2010"]
          #  arch: x86_64
          #  py_minors: 8,9

          # 64-bit musllinux
          - os: ubuntu-20.04
            system_type: ["musllinux", "_1_2"]
            arch: x86_64
<<<<<<< HEAD
            py_minors: 8,13
=======
            py_minors: 8,12
>>>>>>> 26e6c538
          # Python 3.12 fails since cibuildwheel still depends on distutils
          # for musllinux
          #- os: ubuntu-20.04
          #  system_type: ["musllinux", "_1_1"]
          #  arch: x86_64
          #  py_minors: 8,11

          # 32-bit manylinux
          - os: ubuntu-20.04
            system_type: ["manylinux", "2014"]
            arch: i686
<<<<<<< HEAD
            py_minors: 8,13
=======
            py_minors: 10,12
>>>>>>> 26e6c538
          # Python 3.12 fails since cibuildwheel still depends on distutils
          # for musllinux
          #- os: ubuntu-20.04
          #  system_type: ["manylinux", "2010"]
          #  arch: i686
          #  py_minors: 8,9

          # 32-bit musllinux
          - os: ubuntu-20.04
            system_type: ["musllinux", "_1_2"]
            arch: i686
            py_minors: 8,13
          # Python 3.12 fails since cibuildwheel still depends on distutils
          # for musllinux
          #- os: ubuntu-20.04
          #  system_type: ["musllinux", "_1_1"]
          #  arch: i686
          #  py_minors: 8,11

          # 64-bit Windows
          - os: windows-2019
            system_type: ["win", ""]
            arch: amd64
            py_minors: 8,13

          # 32-bit Windows
          # See issue #220: https://github.com/SINTEF/dlite/issues/220
          - os: windows-2019
            system_type: ["win32", ""]
            arch: ""
            py_minors: 8,10

          # 64-bit (Intel) macOS
          # See issue #221: https://github.com/SINTEF/dlite/issues/221
          # - os: macos-10.15
          #   system_type: ["macosx", ""]
          #   arch: x86_64
          #   py_minors: 7,10

    steps:
      - name: Checkout repository
        uses: actions/checkout@v4

      - uses: actions/setup-python@v5
        with:
          python-version: "3.${{ contains(matrix.py_minors, ',') && 'x' || matrix.py_minors }}"
          architecture: ${{ matrix.arch == '' && 'x86' || 'x64' }}

      - name: Login to GitHub Container Registry
        if: startsWith(matrix.os, 'ubuntu')
        uses: docker/login-action@v3
        with:
          registry: ${{ env.container_registry }}
          username: ${{ github.actor }}
          password: ${{ secrets.GITHUB_TOKEN }}

      - name: Install cibuildwheel
        run: |
          python -m pip install -U pip
          python -m pip install -U setuptools wheel
          python -m pip install -U cibuildwheel

      # See pyproject.toml (under python/) for cibuildwheel configuration
      - name: Build wheels with cibuildwheel
        run: |
          python -m cibuildwheel --print-build-identifiers python
          python -m cibuildwheel --output-dir wheelhouse python
        env:
          CIBW_BUILD: cp3${{ contains(matrix.py_minors, ',') && format('{{{0}}}', matrix.py_minors) || matrix.py_minors }}-${{ matrix.system_type[0] }}${{ matrix.arch != '' && '_' || '' }}${{ matrix.arch }}
          CIBW_MANYLINUX_X86_64_IMAGE: ${{ env.container_registry }}/sintef/dlite-python-manylinux${{ matrix.system_type[1] }}_x86_64:latest
          CIBW_MANYLINUX_I686_IMAGE: ${{ env.container_registry }}/sintef/dlite-python-manylinux${{ matrix.system_type[1] }}_i686:latest
          CIBW_MUSLLINUX_X86_64_IMAGE: ${{ env.container_registry }}/sintef/dlite-python-musllinux${{ matrix.system_type[1] }}_x86_64:latest
          CIBW_MUSLLINUX_I686_IMAGE: ${{ env.container_registry }}/sintef/dlite-python-musllinux${{ matrix.system_type[1] }}_i686:latest<|MERGE_RESOLUTION|>--- conflicted
+++ resolved
@@ -23,62 +23,27 @@
             system_type: ["manylinux", "_2_34"]
             arch: x86_64
             py_minors: 8,13
-          #- os: ubuntu-20.04
-          #  system_type: ["manylinux", "_2_28"]
-          #  arch: x86_64
-          #  py_minors: 8,12
-          #- os: ubuntu-20.04
-          #  system_type: ["manylinux", "2014"]
-          #  arch: x86_64
-          #  py_minors: 8,12
-          #- os: ubuntu-20.04
-          #  system_type: ["manylinux", "2010"]
-          #  arch: x86_64
-          #  py_minors: 8,9
 
           # 64-bit musllinux
           - os: ubuntu-20.04
             system_type: ["musllinux", "_1_2"]
             arch: x86_64
-<<<<<<< HEAD
             py_minors: 8,13
-=======
-            py_minors: 8,12
->>>>>>> 26e6c538
-          # Python 3.12 fails since cibuildwheel still depends on distutils
-          # for musllinux
-          #- os: ubuntu-20.04
-          #  system_type: ["musllinux", "_1_1"]
-          #  arch: x86_64
-          #  py_minors: 8,11
 
           # 32-bit manylinux
+          # Python 3.8 does not have numpy2
           - os: ubuntu-20.04
             system_type: ["manylinux", "2014"]
             arch: i686
-<<<<<<< HEAD
-            py_minors: 8,13
-=======
-            py_minors: 10,12
->>>>>>> 26e6c538
-          # Python 3.12 fails since cibuildwheel still depends on distutils
-          # for musllinux
-          #- os: ubuntu-20.04
-          #  system_type: ["manylinux", "2010"]
-          #  arch: i686
-          #  py_minors: 8,9
+            py_minors: 10,13
 
           # 32-bit musllinux
+          # Python 3.8 does not have numpy2
+          # Python 3.12 fails since cibuildwheel still depends on distutils
           - os: ubuntu-20.04
             system_type: ["musllinux", "_1_2"]
             arch: i686
-            py_minors: 8,13
-          # Python 3.12 fails since cibuildwheel still depends on distutils
-          # for musllinux
-          #- os: ubuntu-20.04
-          #  system_type: ["musllinux", "_1_1"]
-          #  arch: i686
-          #  py_minors: 8,11
+            py_minors: 9,11
 
           # 64-bit Windows
           - os: windows-2019
@@ -91,7 +56,7 @@
           - os: windows-2019
             system_type: ["win32", ""]
             arch: ""
-            py_minors: 8,10
+            py_minors: 8,13
 
           # 64-bit (Intel) macOS
           # See issue #221: https://github.com/SINTEF/dlite/issues/221
