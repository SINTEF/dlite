fortran-language-server
numpy
PyYAML
psycopg2-binary
pandas
<<<<<<< HEAD
pint
pymongo
=======
pymongo
rdflib
>>>>>>> 951d8c16
<|MERGE_RESOLUTION|>--- conflicted
+++ resolved
@@ -3,10 +3,6 @@
 PyYAML
 psycopg2-binary
 pandas
-<<<<<<< HEAD
 pint
 pymongo
-=======
-pymongo
-rdflib
->>>>>>> 951d8c16
+rdflib