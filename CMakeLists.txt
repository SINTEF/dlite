--- conflicted
+++ resolved
@@ -56,17 +56,6 @@
 ")
 
 # Options
-<<<<<<< HEAD
-option(WITH_PYTHON               "Whether to build Python 3 bindings"             ON)
-option(WITH_FORTRAN              "Whether to build Fortran bindings"              OFF)
-option(WITH_HDF5                 "Whether to build with HDF5 support"             ON)
-option(WITH_JSON                 "Whether to build with JSON support"             ON)
-option(WITH_REDLAND              "Whether to build with Redland (if available)"   ON)
-option(WITH_DOC                  "Whether to build documentation using doxygen"   ON)
-option(WITH_EXAMPLES             "Whether to build/run examples during testing"   ON)
-option(FORCE_EXAMPLES            "Whether to force building/running examples"     OFF)
-option(ALLOW_WARNINGS            "Whether to not fail on compilation warnings"    OFF)
-=======
 option(WITH_PYTHON      "Whether to build Python 3 bindings"                ON)
 option(WITH_FORTRAN     "Whether to build Fortran bindings"                OFF)
 option(WITH_HDF5        "Whether to build with HDF5 support"                ON)
@@ -76,7 +65,6 @@
 option(WITH_EXAMPLES    "Whether to build/run examples during testing"      ON)
 option(FORCE_EXAMPLES   "Whether to force building/running examples"       OFF)
 option(ALLOW_WARNINGS   "Whether to not fail on compilation warnings"      OFF)
->>>>>>> af071180
 
 
 # Append our cmake-modules to CMAKE_MODULE_PATH
